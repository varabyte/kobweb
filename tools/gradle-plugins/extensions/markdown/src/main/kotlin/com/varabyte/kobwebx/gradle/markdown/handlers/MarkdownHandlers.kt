@file:Suppress("LeakingThis") // Following official Gradle guidance

/**
 * Enhanced Markdown handlers for Kobweb projects.
 *
 * Recent enhancements:
 * - Task list support: Automatically detects and renders task list items (- [x] / - [ ]) in all text contexts,
 *   including table cells where CommonMark doesn't normally recognize them as TaskListItemMarker nodes.
 *   Uses FontAwesome icons when Silk is available, falls back to HTML input checkboxes otherwise.
 */

package com.varabyte.kobwebx.gradle.markdown.handlers

import com.varabyte.kobweb.common.collect.Key
import com.varabyte.kobweb.common.collect.TypedMap
import com.varabyte.kobweb.gradle.core.util.Reporter
import com.varabyte.kobweb.gradle.core.util.getJsDependencyResults
import com.varabyte.kobweb.gradle.core.util.hasDependencyNamed
import com.varabyte.kobwebx.gradle.markdown.children
import com.varabyte.kobwebx.gradle.markdown.util.escapeDollars
import com.varabyte.kobwebx.gradle.markdown.util.escapeQuotes
import com.varabyte.kobwebx.gradle.markdown.util.escapeTripleQuotes
import com.varabyte.kobwebx.gradle.markdown.util.nestedLiteral
<<<<<<< HEAD
=======
import org.commonmark.ext.footnotes.FootnoteDefinition
import org.commonmark.ext.footnotes.FootnoteReference
>>>>>>> 42d85bdd
import org.commonmark.ext.gfm.strikethrough.Strikethrough
import org.commonmark.ext.gfm.tables.TableBlock
import org.commonmark.ext.gfm.tables.TableBody
import org.commonmark.ext.gfm.tables.TableCell
import org.commonmark.ext.gfm.tables.TableHead
import org.commonmark.ext.gfm.tables.TableRow
import org.commonmark.ext.task.list.items.TaskListItemMarker
import org.commonmark.node.BlockQuote
import org.commonmark.node.BulletList
import org.commonmark.node.Code
import org.commonmark.node.Emphasis
import org.commonmark.node.FencedCodeBlock
import org.commonmark.node.HardLineBreak
import org.commonmark.node.Heading
import org.commonmark.node.HtmlBlock
import org.commonmark.node.HtmlInline
import org.commonmark.node.Image
import org.commonmark.node.Link
import org.commonmark.node.ListItem
import org.commonmark.node.Node
import org.commonmark.node.OrderedList
import org.commonmark.node.Paragraph
import org.commonmark.node.StrongEmphasis
import org.commonmark.node.Text
import org.commonmark.node.ThematicBreak
import org.gradle.api.Project
import org.gradle.api.provider.Property
import org.gradle.api.tasks.Input
import org.gradle.api.tasks.Nested
import org.jsoup.Jsoup
import org.jsoup.nodes.Element
import org.jsoup.nodes.TextNode
import javax.inject.Inject

internal const val JB_DOM = "org.jetbrains.compose.web.dom"
internal const val KOBWEB_DOM = "com.varabyte.kobweb.compose.dom"
internal const val SILK = "com.varabyte.kobweb.silk.components"

/**
 * Data available to [MarkdownHandlers] callbacks
 *
 * @param reporter A logger useful for reporting errors or warnings.
 * @param data A simple map that is created once per file and can be used by components however they want to.
 */
class NodeScope(val reporter: Reporter, val data: TypedMap, private val indentCountBase: Int = 0) {
    /** If set, will cause the Markdown visit to visit these nodes instead of the node's original children. */
    var childrenOverride: List<Node>? = null

    /**
     * Convenience method for adding indents in front of your lines of code.
     *
     * The indent applied here will be consistent with the indent used by the Markdown -> Kotlin renderer.
     */
    fun indent(indentCount: Int) = "    ".repeat(indentCountBase + indentCount)
}

/**
 * Register custom handlers for various Markdown elements.
 *
 * For example, if your project declares a fancy, custom horizontal rule, you can register it like so:
 *
 * ```
 * kobweb {
 *   markdown {
 *     handlers {
 *       hr.set { "com.myproject.components.widgets.FancyRule()" }
 *     }
 *   }
 * }
 *
 * ## Task List Support
 *
 * This handler automatically detects and renders task list items (checkboxes) in markdown text,
<<<<<<< HEAD
 * including those inside table cells where CommonMark doesn't automatically recognize them.
=======
 * including those inside table cells where CommonMark doesn't automatically recognize them as TaskListItemMarker nodes.
>>>>>>> 42d85bdd
 *
 * Task list patterns like `- [x]` (checked) and `- [ ]` (unchecked) are converted to:
 * - **With Silk**: FontAwesome icons (`FaSquareCheck` for checked, `FaSquare` for unchecked)
 * - **Without Silk**: HTML input checkboxes (disabled, with proper checked state)
 *
 * This works in all contexts including:
 * - Regular paragraphs
 * - Table cells
 * - List items
 * - Any other text nodes
 *
 * Example:
 * ```markdown
 * | Feature | Status |
 * |---------|--------|
 * | Task A  | - [x]  |
 * | Task B  | - [ ]  |
 * ```
 */
abstract class MarkdownHandlers @Inject constructor(project: Project) {
    /**
     * Keys which can be used to read/write data values into/out of the [NodeScope.data] container.
     */
    object DataKeys {
        /** Key used by [Heading] nodes to store IDs they generated for themselves. */
        val HeadingIds = Key.create<MutableMap<Heading, String>>("md.heading.ids")

        /**
         * Key used to fetch the project group name.
         *
         * Using this instead of `project.group` avoids conflicting with the Gradle build cache.
         */
        val ProjectGroup = Key.create<String>("md.project.group")
    }

    /**
     * Use Silk components instead of Compose HTML components when relevant.
     *
     * If the user's project doesn't have a dependency on the Silk library, this should be set to false.
     */
    @get:Input
    abstract val useSilk: Property<Boolean>

    /**
     * If true, attach an auto-generated header ID to each header element.
     *
     * For example,
     *
     * ```markdown
     * # This Is A Section
     * ```
     *
     * will generate a header tag with `id="this-is-a-section"`
     *
     * See also [idGenerator] if you need to override the default algorithm used for generating these IDs.
     */
    @get:Input
    abstract val generateHeaderIds: Property<Boolean>

    /**
     * Handler for converting some incoming text (fairly unconstrained) into a final string value that should be used as
     * an ID for a URL fragment.
     *
     * By default, this simply only accepts letters and digits and converts everything else to hyphens (while removing
     * any duplicate neighboring hyphens), producing a lowercase value.
     *
     * However, if your project needs more fine-grained control over the generated names, you can set this callback
     * however you see fit.
     *
     * If you override this callback, you may want to check with https://www.rfc-editor.org/rfc/rfc3986 to ensure the ID
     * generated is valid.
     *
     * @see generateHeaderIds
     */
    @get:Nested
    abstract val idGenerator: Property<(String) -> String>

    @get:Nested
    abstract val a: Property<NodeScope.(Link) -> String>
    @get:Nested
    abstract val blockquote: Property<NodeScope.(BlockQuote) -> String>
    @get:Nested
    abstract val br: Property<NodeScope.(HardLineBreak) -> String>
    @get:Nested
    abstract val code: Property<NodeScope.(FencedCodeBlock) -> String>
    @get:Nested
    abstract val em: Property<NodeScope.(Emphasis) -> String>
    @get:Nested
    abstract val footnoteDefinition: Property<NodeScope.(FootnoteDefinition) -> String>
    @get:Nested
    abstract val footnoteReference: Property<NodeScope.(FootnoteReference) -> String>

    @get:Nested
    abstract val heading: Property<NodeScope.(Heading) -> String>

    @get:Nested
    abstract val strikethrough: Property<NodeScope.(Strikethrough) -> String>

    @get:Nested
    abstract val hr: Property<NodeScope.(ThematicBreak) -> String>
    @get:Nested
    abstract val html: Property<NodeScope.(HtmlBlock) -> String>
    @get:Nested
    abstract val img: Property<NodeScope.(Image) -> String>
    @get:Nested
    abstract val inlineCode: Property<NodeScope.(Code) -> String>

    @get:Nested
    abstract val inlineTag: Property<NodeScope.(HtmlInline) -> String>

    @get:Nested
    abstract val li: Property<NodeScope.(ListItem) -> String>
    @get:Nested
    abstract val ol: Property<NodeScope.(OrderedList) -> String>
    @get:Nested
    abstract val p: Property<NodeScope.(Paragraph) -> String>
    @get:Nested
    abstract val rawTag: Property<NodeScope.(String) -> String>
    @get:Nested
    abstract val strikethrough: Property<NodeScope.(Strikethrough) -> String>
    @get:Nested
    abstract val strong: Property<NodeScope.(StrongEmphasis) -> String>

    @get:Nested
    abstract val table: Property<NodeScope.(TableBlock) -> String>
    @get:Nested
    abstract val taskListItemMarker: Property<NodeScope.(TaskListItemMarker) -> String>
    @get:Nested
    abstract val tbody: Property<NodeScope.(TableBody) -> String>
    @get:Nested
    abstract val td: Property<NodeScope.(TableCell) -> String>
    @get:Nested
    abstract val text: Property<NodeScope.(Text) -> String>

    @get:Nested
    abstract val th: Property<NodeScope.(TableCell) -> String>
    @get:Nested
    abstract val thead: Property<NodeScope.(TableHead) -> String>
    @get:Nested
    abstract val tr: Property<NodeScope.(TableRow) -> String>
    @get:Nested
    abstract val ul: Property<NodeScope.(BulletList) -> String>

    /** Handler which is fed the raw text (name and attributes) within an opening tag, e.g. `span id="demo"` */
    fun String.escapeSingleQuotedText() = escapeQuotes().escapeDollars()
    fun String.escapeTripleQuotedText() = escapeDollars().escapeTripleQuotes()

    /**
     * Data pulled out of an [Image] node into an easier-to-consume format.
     *
     * @see processImage
     */
    class ImageData(val destination: String, val altText: String, val title: String?)

    /**
     * Helper function to process an [Image] node, passing information to a callback to generate the final output.
     *
     * Users can override the `img` handler like so:
     *
     * ```
     * kobweb {
     *   markdown {
     *     handlers {
     *       img.set {
     *         processImage(it) { data ->
     *           "com.myproject.components.widgets.ImageWidget(\"${data.destination}\", \"${data.altText}\")"
     *         }
     *       }
     *     }
     *   }
     * }
     * ```
     *
     * Users can of course process the [Image] node directly, but they should know that it carries its alt text as
     * children nodes, which this logic abstracts away.
     */
    fun NodeScope.processImage(image: Image, output: (ImageData) -> String): String {
        val altText = image.children()
            .filterIsInstance<Text>()
            .map { it.literal.escapeSingleQuotedText() }
            .joinToString("")
        this.childrenOverride = emptyList()

        return output(ImageData(image.destination, altText, image.title))
    }

    init {
        useSilk.convention(project.getJsDependencyResults().hasDependencyNamed("com.varabyte.kobweb:kobweb-silk"))

        generateHeaderIds.convention(true)
        idGenerator.convention { text ->
            val mergedText = text
                .map { c ->
                    when {
                        c.isLetterOrDigit() -> c.lowercase()
                        else -> '-'
                    }
                }
                .joinToString("")

            // Regexes are hard to read, so what's happening here is sometimes multiple special characters / spaces
            // could end up next to each other, causing double (or more) repeated dashes. We compress those so the
            // string doesn't look weird.
            mergedText
                .replace(Regex("""--+"""), "-")
                .removePrefix("-")
                .removeSuffix("-")
        }

        // region Markdown Node handlers

        text.convention { text ->
            val literal = text.literal
<<<<<<< HEAD
            // Handle task list items in text nodes
            // This covers cases where CommonMark doesn't automatically parse task list items as
            // TaskListItemMarker nodes, particularly inside table cells or other complex structures.
            // 
            // Pattern: "- [x]" or "- [ ]" at the beginning of text (with optional whitespace)
            // Renders as:
            // - With Silk: FontAwesome checkbox icons with proper spacing
            // - Without Silk: HTML input checkboxes (disabled) with proper checked state
            val taskListPattern = Regex("""^-\s*\[([x\s])\](.*)$""")
            val match = taskListPattern.find(literal.trim())

            if (match != null) {
                val isChecked = match.groupValues[1].trim() == "x"
                val remainingText = match.groupValues[2].trim()

                buildString {
                    append("$KOBWEB_DOM.GenericTag(\"span\") { ")
                    
                    // Render checkbox/icon based on availability of Silk
                    if (useSilk.get()) {
                        // Use FontAwesome icons when Silk is available
                        val iconCode = if (isChecked) {
                            "com.varabyte.kobweb.silk.components.icons.fa.FaSquareCheck"
                        } else {
                            "com.varabyte.kobweb.silk.components.icons.fa.FaSquare"
                        }
                        append("$iconCode(); ")
                    } else {
                        // Fallback to HTML input checkbox when Silk is not available
                        val checkedAttr = if (isChecked) "checked" else ""
                        append("$KOBWEB_DOM.GenericTag(\"input\", \"type=\\\"checkbox\\\" disabled $checkedAttr\" style=\\\"margin-right: 0.5em;\\\"\"); ")
                    }
                    
                    // Add remaining text if present
                    if (remainingText.isNotEmpty()) {
                        append("$JB_DOM.Text(\" ${remainingText.escapeSingleQuotedText()}\") ")
                    }
                    
                    append("}")
                }
            } else {
                // Standard text rendering for non-task-list text
                "$JB_DOM.Text(\"${literal.escapeSingleQuotedText()}\")"
            }
=======
            // Standard text rendering
            "$JB_DOM.Text(\"${literal.escapeSingleQuotedText()}\")"
>>>>>>> 42d85bdd
        }
        img.convention { image ->
            processImage(image) { data ->
                buildString {
                    append(if (useSilk.get()) "$SILK.graphics.Image" else "$JB_DOM.Img")
                    append("""("${data.destination}", "${data.altText}")""")
                }
            }
        }
        heading.convention { heading ->
            buildString {
                append("$JB_DOM.H${heading.level}")
                if (generateHeaderIds.get()) {
                    val text = heading.nestedLiteral
                    val headingIds = data.computeIfAbsent(DataKeys.HeadingIds) { mutableMapOf() }
                    val id = run {
                        val baseId = idGenerator.get().invoke(text)
                        var currId = baseId
                        var count = 2
                        while (headingIds.containsValue(currId)) {
                            currId = "$baseId-$count"
                            ++count
                        }
                        currId
                    }
                    headingIds[heading] = id
                    append("(attrs = { id(\"$id\") })")
                }
            }
        }
        p.convention { "$JB_DOM.P" }
        br.convention { "$JB_DOM.Br" }
        a.convention { link ->
            if (useSilk.get()) {
                "$SILK.navigation.Link(\"${link.destination}\")"
            } else {
                "$JB_DOM.A(\"${link.destination}\")"
            }
        }
        em.convention { "$JB_DOM.Em" }
        strong.convention { "$JB_DOM.B" }
        // Compose HTML does not expose a Del composable; use a generic tag to match HTML semantics.
        strikethrough.convention { "$KOBWEB_DOM.GenericTag(\"del\")" }
        hr.convention {
            if (useSilk.get()) {
                "$SILK.layout.HorizontalDivider"
            } else {
                "$JB_DOM.Hr"
            }
        }
        ul.convention { "$JB_DOM.Ul" }
        ol.convention { "$JB_DOM.Ol" }
        li.convention { "$JB_DOM.Li" }
        code.convention { codeBlock ->
            val text = "\"\"\"${codeBlock.literal.escapeTripleQuotedText()}\"\"\""
            // Code blocks should generate <pre><code>...</code></pre>
            // https://daringfireball.net/projects/markdown/syntax#precode
            "$JB_DOM.Pre { $JB_DOM.Code { $JB_DOM.Text($text) } }"
        }
        inlineCode.convention { code ->
            childrenOverride = listOf(Text(code.literal))
            "$JB_DOM.Code"
        }
        blockquote.convention { blockquote ->
            if (useSilk.get()) {
                SilkCalloutBlockquoteHandler().invoke(this, blockquote)
            } else {
                "$KOBWEB_DOM.GenericTag(\"blockquote\")"
            }
        }

        table.convention { "$JB_DOM.Table" }
        thead.convention { "$JB_DOM.Thead" }
        tbody.convention { "$JB_DOM.Tbody" }
        tr.convention { "$JB_DOM.Tr" }

        // Convert a map of CSS style properties to an `style { ... }` block
        fun Map<String, String>.toStylesBlock(): String {
            val styleMap = this.takeIf { it.isNotEmpty() } ?: return ""
            return buildString {
                append("style {")
                append(styleMap.map { (key, value) -> "property(\"$key\", \"$value\")" }.joinToString(";"))
                append("}")
            }
        }

        // Create relevant `(attrs = { ... })` call parameters for a table cell
        fun TableCell.toCallParams(): String {
            val alignment = alignment ?: return ""

            val properties = mutableMapOf<String, String>()
            properties["text-align"] = alignment.name.lowercase()
            return "(attrs = { ${properties.toStylesBlock()} })"
        }

        td.convention { cell -> "$JB_DOM.Td${cell.toCallParams()}" }
        th.convention { cell -> "$JB_DOM.Th${cell.toCallParams()}" }

        fun String.stripTagBrackets() =
            this.removePrefix("</").removePrefix("<").removeSuffix("/>").removeSuffix(">")

        rawTag.convention { tag ->
            val parts = tag.stripTagBrackets().split(' ', limit = 2)
            val name = "\"${parts[0]}\""
            val attrs = parts.getOrNull(1)?.escapeQuotes()?.let { "\"$it\"" } ?: "null"

            "$KOBWEB_DOM.GenericTag($name, $attrs)"
        }

        inlineTag.set { htmlInline ->
            val voidElements = setOf("br", "hr", "img")
            val tag = htmlInline.literal

            val scope = this
            buildString {
                if (!tag.startsWith("</")) {
                    append(rawTag.get().invoke(scope, tag))
                    if (!tag.endsWith("/>") && tag.stripTagBrackets() !in voidElements) {
                        append(" {")
                    }
                } else {
                    // Closing tag
                    append("}")
                }
            }
        }

        html.set { htmlBlock ->
            fun renderNode(el: Element, indentCount: Int, sb: StringBuilder) {
                sb.append("${indent(indentCount)}$KOBWEB_DOM.GenericTag(\"${el.tagName()}\"")

                if (el.attributesSize() > 0) {
                    sb.append(", ")
                    sb.append('"')
                    sb.append(
                        el.attributes().joinToString(" ") { attr ->
                            """${attr.key}=\"${attr.value.escapeSingleQuotedText()}\""""
                        }
                    )
                    sb.append('"')
                }

                if (el.childNodeSize() > 0) {
                    sb.appendLine(") {")
                    el.childNodes().forEach { child ->
                        if (child is TextNode) {
                            if (child.text().isNotBlank()) {
                                // child text of inline html seem to begin with a newline that we don't want to treat as
                                // part of the final text.
                                // e.g.
                                // <pre>
                                // test
                                // </pre>
                                // should be the string "test", not "\ntest"
                                sb.appendLine(
                                    "${indent(indentCount + 1)}$JB_DOM.Text(\"\"\"${
                                        child.wholeText.removePrefix("\n").escapeSingleQuotedText()
                                    }\"\"\")"
                                )
                            }
                        } else if (child is Element) {
                            renderNode(child, indentCount + 1, sb)
                            if (!sb.endsWith("\n")) {
                                sb.appendLine()
                            }
                        }
                    }
                    sb.appendLine(indent(indentCount) + "}")
                } else {
                    sb.append(')')
                }
            }

            val sb = StringBuilder()
            val doc = Jsoup.parseBodyFragment(htmlBlock.literal)
            doc.body().children().forEach { root -> renderNode(root, indentCount = 0, sb) }

            sb.toString()
        }

        taskListItemMarker.convention { marker ->
            val isChecked = marker.isChecked
            if (useSilk.get()) {
                val iconCode = if (isChecked) {
                    "com.varabyte.kobweb.silk.components.icons.fa.FaSquareCheck"
                } else {
                    "com.varabyte.kobweb.silk.components.icons.fa.FaSquare"
                }
                "$KOBWEB_DOM.GenericTag(\"span\", \"style=\\\"margin-right: 0.5em;\\\"\") { $iconCode() }"
            } else {
                val checkedAttr = if (isChecked) "checked" else ""
                "$KOBWEB_DOM.GenericTag(\"input\", \"type=\\\"checkbox\\\" disabled $checkedAttr style=\\\"margin-right: 0.5em;\\\"\")"
            }
        }

        footnoteDefinition.convention { definition ->
            val label = definition.label
            "$KOBWEB_DOM.GenericTag(\"div\", \"class=\\\"footnote-item\\\" id=\\\"fn-$label\\\"\")"
        }

        footnoteReference.convention { reference ->
            val label = reference.label
            "$KOBWEB_DOM.GenericTag(\"sup\", \"id=\\\"fnref-$label\\\"\") { $KOBWEB_DOM.GenericTag(\"a\", \"href=\\\"#fn-$label\\\"\") { $JB_DOM.Text(\"$label\") } }"
        }
        // endregion
    }
}<|MERGE_RESOLUTION|>--- conflicted
+++ resolved
@@ -21,11 +21,8 @@
 import com.varabyte.kobwebx.gradle.markdown.util.escapeQuotes
 import com.varabyte.kobwebx.gradle.markdown.util.escapeTripleQuotes
 import com.varabyte.kobwebx.gradle.markdown.util.nestedLiteral
-<<<<<<< HEAD
-=======
 import org.commonmark.ext.footnotes.FootnoteDefinition
 import org.commonmark.ext.footnotes.FootnoteReference
->>>>>>> 42d85bdd
 import org.commonmark.ext.gfm.strikethrough.Strikethrough
 import org.commonmark.ext.gfm.tables.TableBlock
 import org.commonmark.ext.gfm.tables.TableBody
@@ -99,11 +96,7 @@
  * ## Task List Support
  *
  * This handler automatically detects and renders task list items (checkboxes) in markdown text,
-<<<<<<< HEAD
- * including those inside table cells where CommonMark doesn't automatically recognize them.
-=======
  * including those inside table cells where CommonMark doesn't automatically recognize them as TaskListItemMarker nodes.
->>>>>>> 42d85bdd
  *
  * Task list patterns like `- [x]` (checked) and `- [ ]` (unchecked) are converted to:
  * - **With Silk**: FontAwesome icons (`FaSquareCheck` for checked, `FaSquare` for unchecked)
@@ -198,9 +191,6 @@
 
     @get:Nested
     abstract val heading: Property<NodeScope.(Heading) -> String>
-
-    @get:Nested
-    abstract val strikethrough: Property<NodeScope.(Strikethrough) -> String>
 
     @get:Nested
     abstract val hr: Property<NodeScope.(ThematicBreak) -> String>
@@ -317,55 +307,8 @@
 
         text.convention { text ->
             val literal = text.literal
-<<<<<<< HEAD
-            // Handle task list items in text nodes
-            // This covers cases where CommonMark doesn't automatically parse task list items as
-            // TaskListItemMarker nodes, particularly inside table cells or other complex structures.
-            // 
-            // Pattern: "- [x]" or "- [ ]" at the beginning of text (with optional whitespace)
-            // Renders as:
-            // - With Silk: FontAwesome checkbox icons with proper spacing
-            // - Without Silk: HTML input checkboxes (disabled) with proper checked state
-            val taskListPattern = Regex("""^-\s*\[([x\s])\](.*)$""")
-            val match = taskListPattern.find(literal.trim())
-
-            if (match != null) {
-                val isChecked = match.groupValues[1].trim() == "x"
-                val remainingText = match.groupValues[2].trim()
-
-                buildString {
-                    append("$KOBWEB_DOM.GenericTag(\"span\") { ")
-                    
-                    // Render checkbox/icon based on availability of Silk
-                    if (useSilk.get()) {
-                        // Use FontAwesome icons when Silk is available
-                        val iconCode = if (isChecked) {
-                            "com.varabyte.kobweb.silk.components.icons.fa.FaSquareCheck"
-                        } else {
-                            "com.varabyte.kobweb.silk.components.icons.fa.FaSquare"
-                        }
-                        append("$iconCode(); ")
-                    } else {
-                        // Fallback to HTML input checkbox when Silk is not available
-                        val checkedAttr = if (isChecked) "checked" else ""
-                        append("$KOBWEB_DOM.GenericTag(\"input\", \"type=\\\"checkbox\\\" disabled $checkedAttr\" style=\\\"margin-right: 0.5em;\\\"\"); ")
-                    }
-                    
-                    // Add remaining text if present
-                    if (remainingText.isNotEmpty()) {
-                        append("$JB_DOM.Text(\" ${remainingText.escapeSingleQuotedText()}\") ")
-                    }
-                    
-                    append("}")
-                }
-            } else {
-                // Standard text rendering for non-task-list text
-                "$JB_DOM.Text(\"${literal.escapeSingleQuotedText()}\")"
-            }
-=======
             // Standard text rendering
             "$JB_DOM.Text(\"${literal.escapeSingleQuotedText()}\")"
->>>>>>> 42d85bdd
         }
         img.convention { image ->
             processImage(image) { data ->
