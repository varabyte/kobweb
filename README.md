[![version: 0.15.3](https://img.shields.io/badge/kobweb-0.15.3-blue)](COMPATIBILITY.md)
[![version: 0.9.13](https://img.shields.io/badge/kobweb_cli-0.9.13-blue)](https://github.com/varabyte/kobweb-cli)
<br>
[![kotlin: 1.9.21](https://img.shields.io/badge/kotlin-1.9.21-blue?logo=kotlin)](COMPATIBILITY.md)
[![compose: 1.5.11](https://img.shields.io/badge/compose-1.5.11-blue?logo=jetpackcompose)](COMPATIBILITY.md)
[![ktor: 2.3.6](https://img.shields.io/badge/ktor-2.3.6-blue)](https://ktor.io/)
<br>
[![Varabyte Discord](https://img.shields.io/discord/886036660767305799.svg?label=&logo=discord&logoColor=ffffff&color=7389D8&labelColor=6A7EC2)](https://discord.gg/5NZ2GKV5Cs)
[![Kotlin Slack](https://img.shields.io/badge/%23Kobweb-4A154B?logo=slack&logoColor=white)](https://kotlinlang.slack.com/archives/C04RTD72RQ8)
[![Mastodon Follow](https://img.shields.io/mastodon/follow/109382855401210782?domain=https%3A%2F%2Ffosstodon.org&style=social)](https://fosstodon.org/@bitspittle)
# K🕸️bweb

Kobweb is an opinionated Kotlin framework for creating websites and web apps, built on top of
[Compose HTML](https://github.com/JetBrains/compose-multiplatform#compose-html) and inspired by [Next.js](https://nextjs.org)
and [Chakra UI](https://chakra-ui.com).

```kotlin
@Page
@Composable
fun HomePage() {
  Column(Modifier.fillMaxWidth(), horizontalAlignment = Alignment.CenterHorizontally) {
    Row(Modifier.align(Alignment.End)) {
      var colorMode by ColorMode.currentState
      Button(
        onClick = { colorMode = colorMode.opposite },
        Modifier.borderRadius(50.percent).padding(0.px)
      ) {
        // Includes support for Font Awesome icons
        if (colorMode.isLight) FaSun() else FaMoon()
      }
    }
    H1 {
      Text("Welcome to Kobweb!")
    }
    Row(Modifier.flexWrap(FlexWrap.Wrap)) {
      SpanText("Create rich, dynamic web apps with ease, leveraging ")
      Link("https://kotlinlang.org/", "Kotlin")
      SpanText(" and ")
      Link("https://github.com/JetBrains/compose-multiplatform#compose-html/", "Compose HTML")
    }
  }
}
```

<p align="center">
<img src="https://github.com/varabyte/media/raw/main/kobweb/screencasts/kobweb-welcome.gif" />
</p>

---

While Kobweb is still pre-1.0, it has been usable for a while now. It provides escape hatches to lower-level APIs, so
you can accomplish anything even if Kobweb doesn't support it yet. Please consider starring the project to indicate
interest, so we know we're creating something the community wants.
[How ready is it?▼](#can-we-kobweb-yet)

Our goal is to provide:

* an intuitive structure for organizing your Kotlin website or web app
* automatic handling of routing between pages
* a collection of useful _batteries included_ widgets built on top of Compose HTML
* an environment built from the ground up around live reloading
* static site exports for improved SEO
* Support for responsive (i.e. mobile and desktop) design
* Out-of-the-box markdown support
* a way to easily define server API routes and persistent API streams
<<<<<<< HEAD
* a growing collection of general-purpose utilities added on top of Compose HTML ([learn more▼](#improvements-to-the-compose-html-library))
* an open-source foundation that the community can extend
=======
* a growing collection of general purpose utilities added on top of Compose HTML ([learn more▼](#extending-the-compose-html-library))
* an open source foundation that the community can extend
>>>>>>> 5649ba80
* and much, much more!

Here's a demo where we create a Compose HTML project from scratch with Markdown support and live reloading, in under
10 seconds:

https://user-images.githubusercontent.com/43705986/135570277-2d67033a-f647-4b04-aac0-88f8992145ef.mp4

> [!NOTE]
> One of Kobweb's users, Stevdza-San, has created YouTube videos that demonstrate how to build projects using Kobweb.
>
> * [Building a static layout site](https://www.youtube.com/watch?v=F5B-CxJTKlg)
>   * This is a great starting place, and it's perfect for simple portfolio sites or SEO-friendly landing pages for your
>     software.
> * [Building a full stack multiplatform site](https://www.youtube.com/watch?v=zcrY0qayWF4)
>   * This demonstrates how to write both frontend and backend logic. It also demonstrates how you can write a separate
>     Android frontend that can also work with your server. (This video is still useful to watch even if you never intend
>     to have any other frontend besides the web).
> * It's easy to start with a static layout site and migrate to a full-stack site later. (You can read more about
>   [Static vs. Fullstack sites▼](#static-layout-vs-full-stack-sites) below.)

# Trying it out yourself

The first step is to get the Kobweb binary. You can install it, download it, and/or build it, so we'll include
instructions for all these approaches.

## Install the Kobweb binary

*Major thanks to [aalmiray](https://github.com/aalmiray) and [helpermethod](https://github.com/helpermethod) to helping
me get these installation options working. Check out [JReleaser](https://github.com/jreleaser/jreleaser) if you ever
need to do this in your own project!*

### [Homebrew](https://brew.sh/)

*OS: Mac and Linux*

```bash
$ brew install varabyte/tap/kobweb
```

### [Scoop](https://scoop.sh/)

*OS: Windows*

```shell
# Note: Adding buckets only has to be done once.

# Feel free to skip java if you already have it
> scoop bucket add java
> scoop install java/openjdk

# Install kobweb
> scoop bucket add varabyte https://github.com/varabyte/scoop-varabyte.git
> scoop install varabyte/kobweb
```

### [SDKMAN!](https://sdkman.io/)

*OS: Windows, Mac, and \*nix*

```shell
$ sdk install kobweb
```

### Don't see your favorite package manager?

Please see: https://github.com/varabyte/kobweb/issues/117 and consider leaving a comment!

## Download the Kobweb binary

Our binary artifact is hosted on GitHub. To download the latest, you can either
[grab the zip or tar file from GitHub](https://github.com/varabyte/kobweb-cli/releases/tag/v0.9.13) or you can fetch
it from your terminal:

```bash
$ cd /path/to/applications

# You can either pull down the zip file

$ wget https://github.com/varabyte/kobweb-cli/releases/download/v0.9.13/kobweb-0.9.13.zip
$ unzip kobweb-0.9.13.zip

# ... or the tar file

$ wget https://github.com/varabyte/kobweb-cli/releases/download/v0.9.13/kobweb-0.9.13.tar
$ tar -xvf kobweb-0.9.13.tar
```

and I recommend adding it to your path, either directly:

```bash
$ PATH=$PATH:/path/to/applications/kobweb-0.9.13/bin
$ kobweb version # to check it's working
```

or via symbolic link:

```bash
$ cd /path/to/bin # some folder you've created that's in your PATH
$ ln -s /path/to/applications/kobweb-0.9.13/bin/kobweb kobweb
```

## Build the Kobweb binary

Although we host Kobweb artifacts on GitHub, it's easy enough to build your own.

Building Kobweb requires JDK11 or newer. We'll first discuss how to add it.

### Download a JDK

If you want full control over your JDK install, manually downloading is a good option.

* [Download a JDK for your OS](https://docs.aws.amazon.com/corretto/latest/corretto-11-ug/downloads-list.html)
* Unzip it somewhere
* Update your `JAVA_HOME` variable to point at it.

```bash
JAVA_HOME=/path/to/jdks/corretto-11.0.12
# ... or whatever version or path you chose
```

### Install a JDK with the IntelliJ IDE

For a more automated approach, you can request IntelliJ install a JDK for you.

Follow their instructions here: https://www.jetbrains.com/help/idea/sdk.html#set-up-jdk

### Building the Kobweb CLI

The Kobweb CLI is actually maintained in a separate GitHub repo. Once you have the JDK set up, it should be easy to
clone and build it:

```bash
$ cd /path/to/src/root # some folder you've created for storing src code
$ git clone https://github.com/varabyte/kobweb-cli
$ cd kobweb-cli
$ ./gradlew :kobweb:installDist
```

Finally, update your PATH:

```bash
$ PATH=$PATH:/path/to/src/root/kobweb-cli/kobweb/build/install/kobweb/bin
$ kobweb version # to check it's working
```

## Update the Kobweb binary

If you previously installed Kobweb and are aware that a new version is available, the way you update it depends on how
you installed it.

| Method                    | Instructions                                                                                                                         |
|---------------------------|--------------------------------------------------------------------------------------------------------------------------------------|
| Homebrew                  | `brew update`<br/>`brew upgrade kobweb`                                                                                               |
| Scoop                     | `scoop update kobweb`                                                                                                                |
| SDKMAN!                   | `sdk upgrade kobweb`                                                                                                                 |
| Downloaded from<br>Github | Visit the [latest release](https://github.com/varabyte/kobweb-cli/releases/tag/v0.9.13). You can find both a zip and tar file there. |

## Create your Kobweb site

```bash
$ cd /path/to/projects/
$ kobweb create app
```

You'll be asked a few questions required for setting up your project.

You don't need to create a root folder for your project ahead of time - the setup process will prompt you for one to
create.

When finished, you'll have a basic project with three pages - a home page, an about page, and a markdown page - and some
components (which are collections of reusable, composable pieces). Your own directory structure should look something
like this:

```
my-project
└── site/src/jsMain
    ├── kotlin.org.example.myproject
    │   ├── components
    │   │   ├── layouts
    │   │   │   └── PageLayout.kt
    │   │   ├── sections
    │   │   │   └── NavHeader.kt
    │   │   └── widgets
    │   │       └── GoHomeLink.kt
    │   ├── pages
    │   │   ├── About.kt
    │   │   └── Index.kt
    │   └── MyApp.kt
    └── resources/markdown
        └── Markdown.md
```

Note that there's no index.html or routing logic anywhere! We generate that for you automatically when you run Kobweb.
This brings us to the next section...

## Run your Kobweb site

```bash
$ cd /path/to/projects/your-project/site
$ kobweb run
```

This command spins up a web server at http://localhost:8080. If you want to configure the port, you can do so by editing
your project's `.kobweb/conf.yaml` file.

You can open your project in IntelliJ and start editing it. While Kobweb is running, it will detect changes, recompile,
and deploy updates to your site automatically.

### Using IntelliJ

If you don't want to keep a separate terminal window open beside your IDE window, you may prefer alternate solutions.

#### Terminal tool window

You can use the [IntelliJ terminal tool window](https://www.jetbrains.com/help/idea/terminal-emulator.html) to run
`kobweb` within it. If you run into a compile error, the stack trace lines will get decorated with
links, making it easy to navigate to the relevant source.

#### Gradle commands

`kobweb` itself delegates to Gradle, but nothing is stopping you from calling the commands yourself. You can create
Gradle run configurations for each of the Kobweb commands.

> [!TIP]
> When you run a Kobweb CLI command that delegates to Gradle, it will log the Gradle command to the console. This is
> how you can discover the Gradle commands discussed in this section.

* To start a Kobweb server, use the `kobwebStart -t` command.
  * The `-t` argument (or, `--continuous`) tells Gradle to watch for file changes, which gives you live loading behavior.
* To stop a running Kobweb server, use the `kobwebStop` command.
* To export a site, use<br>
  `kobwebExport -PkobwebReuseServer=false -PkobwebEnv=DEV -PkobwebRunLayout=KOBWEB -PkobwebBuildTarget=RELEASE -PkobwebExportLayout=KOBWEB`
  * If you want to export a static layout instead, change the last argument to<br>`-PkobwebExportLayout=STATIC`.
* To run an exported site, use<br>
  `kobwebStart -PkobwebEnv=PROD -PkobwebRunLayout=KOBWEB`
  * If your site was exported using a static layout, change the last argument to<br>`-PkobwebRunLayout=STATIC`.

configurations for any of the commands discussed above, read [these instructions](https://www.jetbrains.com/help/idea/run-debug-gradle.html).	configurations for any of the commands discussed above read [these instructions](https://www.jetbrains.com/help/idea/run-debug-gradle.html).

## Running examples

Kobweb will provide a growing collection of samples for you to learn from. To see what's available, run:

```bash
$ kobweb list

You can create the following Kobweb projects by typing `kobweb create ...`

• app: A template for a minimal site that demonstrates the basic features of Kobweb
• examples/jb/counter: A very minimal site with just a counter (based on the Jetbrains tutorial)
• examples/todo: An example TODO app, showcasing client / server interactions
```

For example, `kobweb create examples/todo` will instantiate a TODO app locally.

### Gradle version catalogs

The project templates created by Kobweb all embrace Gradle version catalogs.

If you're not aware of it, it's a file that exists at `gradle/libs.versions.toml`. If you find yourself wanting to tweak
or add new versions to projects you originally created via `kobweb create`, that's where you'll find them.

For example, here's the
[libs.versions.toml](https://github.com/varabyte/kobweb-site/blob/main/gradle/libs.versions.toml) we use for our own
landing site.

To read more about the feature, please check out the
[official docs](https://docs.gradle.org/current/userguide/platforms.html#sub:conventional-dependencies-toml).

#### Upgrading Kobweb in your project

The latest available version of Kobweb is declared at the top of this README. If a new version has come out, you can
update your own project by editing `gradle/libs.version.toml` and updating the `kobweb` version there.

> [!IMPORTANT]
> You should double-check [COMPATIBILITY.md](COMPATIBILITY.md) to see if you also need to update your `kotlin` and
> `jetbrains-compose` versions as well.

> [!CAUTION]
> It can be confusing, but Kobweb has two versions -- the version for the library itself (the one that is applicable in
> this situation), and the one for the command line tool.

# Beginner topics

Kobweb, at its core, is a handful of classes responsible for trimming away much of the boilerplate around building a
Compose HTML app, such as routing and configuring basic CSS styles.

Kobweb is also a CLI binary of the same name which provides commands to handle the tedious parts of building and/or
running a Compose HTML app. We want to get that stuff out of the way, so you can enjoy focusing on the more
interesting work!

## Create a page

Creating a page is easy! It's just a normal `@Composable` method. To upgrade your composable to a page, all you need to
do is:

1. Define your composable in a file somewhere under the `pages` package in your `jsMain` source directory.
1. Annotate it with `@Page`

Just from that, Kobweb will create a site entry for you automatically.

For example, if I create the following file:

```kotlin
// jsMain/kotlin/com/mysite/pages/admin/Settings.kt

@Page
@Composable
fun SettingsPage() {
    /* ... */
}
```

this will create a page that I can then visit by going to `mysite.com/admin/settings`.

> [!IMPORTANT]
> The last part of a URL, here `settings`, is called a *slug*.

By default, the slug comes from the file name, but this behavior can be overridden (more on that shortly).

The file name `Index.kt` is special. If a page is defined inside such a file, it will be treated as the default page
under that URL. For example, a page defined in `.../pages/admin/Index.kt` will be visited if the user visits
`mysite.com/admin/`.

### Route Override

If you ever need to change the route generated for a page, you can set the `Page` annotation's `routeOverride` field:

```kotlin
// jsMain/kotlin/com/mysite/pages/admin/Settings.kt

@Page(routeOverride = "config")
@Composable
fun SettingsPage() {
    /* ... */
}
```

The above would create a page you could visit by going to `mysite.com/admin/config`.

`routeOverride` can additionally contain slashes, and if the value begins and/or ends with a slash, that has a special
meaning.

* Begins with a slash - represent the whole route from the root
* Ends with a slash - a slug will still be generated from the filename and appended to the route.

And if you set the override to "index", that behaves the same as setting the file to `Index.kt` as described above.

Some examples can clarify these rules (and how they behave when combined). Assuming we're defining a page for our site
`example.com` within the file `a/b/c/Slug.kt`:

| Annotation              | Resulting URL                   |
|-------------------------|---------------------------------|
| `@Page`                 | `example.com/a/b/c/slug`        |
| `@Page("other")`        | `example.com/a/b/c/other`       |
| `@Page("index")`        | `example.com/a/b/c/`            |
| `@Page("d/e/f/")`       | `example.com/a/b/c/d/e/f/slug`  |
| `@Page("d/e/f/other")`  | `example.com/a/b/c/d/e/f/other` |
| `@Page("/d/e/f/")`      | `example.com/d/e/f/slug`        |
| `@Page("/d/e/f/other")` | `example.com/d/e/f/other`       |
| `@Page("/")`            | `example.com/slug`              |
| `@Page("/other")`       | `example.com/other`             |

> [!CAUTION]
> Despite the flexibility allowed here, you should not be using this feature frequently, if at all. A Kobweb project
> benefits from the fact that a user can easily associate a URL on your site with a file in your codebase, but this
> feature allows you to break those assumptions. It is mainly provided to enable dynamic routing (see the *Dynamic
> Routes* section below) or enabling a URL name that uses characters which aren't allowed in Kotlin filenames.

### PackageMapping

If you don't want to change your slug but you *do* want to change a part of the route, you don't have to use a `Page`
annotation for this. You can instead register a package mapping with a `PackageMapping` file annotation. Doing so looks
like this:

```kotlin
// site/pages/blog/_2022/PackageMapping.kt
@file:PackageMapping("2022")

package site.pages.blog._2022

import com.varabyte.kobweb.core.PackageMapping
```

As with the `Page` route overrides, the main reason you'd want to do this is that Java / Kotlin package naming
requirements are much stricter than what you might want to allow in a URL part. `site.com/blog/2022/mypost` reads way
better than `site.com/blog/_2022/mypost`.

### Page context

Every page method provides access to its `PageContext` via the `rememberPageContext()` method.

A page's context provides it access to a router, allowing you to navigate to other pages, as well as other dynamic
information about the current page's URL (discussed in the next section).

```kotlin
@Page
@Composable
fun ExamplePage() {
    val ctx = rememberPageContext()
    Button(onClick = { ctx.router.navigateTo("/other/page") }) {
        Text("Click me")
    }
}
```

### Query parameters

You can use the page context to check the values of any query parameters passed into the current page's URL.

So if you visit `site.com/posts?id=12345&mode=edit`, you can query those values like so:

```kotlin
enum class Mode {
    EDIT, VIEW;

    companion object {
        fun from(value: String) {
           entries.find { it.name.equals(value, ignoreCase = true) }
               ?: error("Unknown mode: $value")
        }
    }
}

@Page
@Composable
fun Posts() {
    val ctx = rememberPageContext()
    // Here, I'm assuming these params are always present, but you can
    // use `get` instead of `getValue` to handle the nullable case.
    val postId = ctx.route.params.getValue("id").toInt()
    val mode = Mode.from(ctx.route.params.getValue("mode"))
    /* ... */
}
```

### Dynamic routes

In addition to query parameters, Kobweb supports embedding arguments directly in the URL itself. For example, you might
want to register the path `users/{user}/posts/{post}` which would be visited if the site visitor typed in a URL like
`users/bitspittle/posts/20211231103156`.

How do we set it up? Thankfully, it's fairly easy.

But first, notice that in the example dynamic route `users/{user}/posts/{post}` there are actually two different dynamic
parts, one in the middle and one at the tail end. These can be handled by the `PackageMapping` and `Page` annotations,
respectively.

#### PackageMapping

Pay attention to the use of the curly braces in the mapping name! That lets Kobweb know that this is a dynamic package.

```kotlin
// pages/users/user/PackageMapping.kt
@file:PackageMapping("{user}") // or @file:PackageMapping("{}")

package site.pages.users.user

import com.varabyte.kobweb.core.PackageMapping
```

If you pass an empty `"{}"` into the `PackageMapping` annotation, it directs Kobweb to use the name of the package
itself (i.e. `user` in this specific case).

#### Page

Like `PackageMapping`, the `Page` annotation can also take curly braces to indicate a dynamic value.

```kotlin
// pages/users/user/posts/Post.kt

@Page("{post}") // Or @Page("{}")
@Composable
fun PostPage() {
   /* ... */
}
```

An empty `"{}"` tells Kobweb to use the name of the current file.

Remember that the `Page` annotation allows you to rewrite the entire route. That value also accepts dynamic parts, so
you could even do something like:

```kotlin
// pages/users/user/posts/Post.kt

@Page("/users/{user}/posts/{post}") // Or @Page("/users/{user}/posts/{}")
@Composable
fun PostPage() {
    /* ... */
}
```

but with great power comes great responsibility. Tricks like this may be hard to find and/or update later, especially as
your project gets larger. While it works, you should only use this format in cases where you absolutely need to (perhaps
after a code refactor where you have to support legacy URL paths).

#### Querying dynamic route values

You query dynamic route values exactly the same as if you were requesting query parameters. That is, use `ctx.params`:

```kotlin
@Page("{}")
@Composable
fun PostPage() {
    val ctx = rememberPageContext()
    val postId = ctx.route.params.getValue("post")
    /* ... */
}
```

> [!IMPORTANT]
> You should avoid creating URL paths where the dynamic path and the query parameters have the same name, as in
> `mysite.com/posts/{post}?post=...`, as this could be really tricky to debug in a complex project. If there is a
> conflict, then the dynamic route parameters will take precedence. (You can still access the query parameter value via
> `ctx.route.queryParams` in this case if necessary.)

## Silk

Silk is a UI layer included with Kobweb and built upon Compose HTML. (To learn more about Compose HTML, please
visit [the official tutorials](https://github.com/JetBrains/compose-jb/tree/master/tutorials/HTML/Getting_Started)).

While Compose HTML requires you to understand underlying HTML / CSS concepts, Silk attempts to abstract some of that
away, providing an API more akin to what you might experience developing a Compose app on Android or Desktop. Less
"div, span, flexbox, attrs, styles, classes" and more "Rows, Columns, Boxes, and Modifiers".

We consider Silk a pretty important part of the Kobweb experience, but it's worth pointing out that it's designed as an
optional component. You can absolutely use Kobweb without Silk. (You can also use Silk without Kobweb!).

You can also interleave Silk and Compose HTML components easily (as Silk is just composing them itself).

### Inline vs StyleSheet

For those new to web dev, it's worth understanding that there are two ways to set styles on your HTML elements: inline
and stylesheet.

Inline styles are defined on the element tag itself. In raw HTML, this might look like:

```html
<div style="background-color:black">
```

Meanwhile, any given HTML page can reference a list of stylesheets which can define a bunch of styles, where each style
is tied to a selector (a rule which _selects_ what elements those styles apply to).

A concrete example of a very short stylesheet can help here:

```css
body {
  background-color: black;
  color: magenta
}
#title {
  color: yellow
}
```

And you could use that stylesheet to style the following document:

```html
<body>
  <!-- Title gets background-color from "body" and foreground color from "#title" -->
  <div id="title">Yellow on black</div>
  Magenta on black
</body>
```

There's no hard and fast rule, but in general, when writing HTML / CSS by hand, stylesheets are often preferred over
inline styles as it better maintains a separation of concerns. That is, the HTML should represent the content of your
site, while the CSS controls the look and feel.

However! We're not writing HTML / CSS by hand. We're using Compose HTML! Should we even care about this in Kotlin?

As it turns out, there are times when you have to use stylesheets, because without them, you can't define styles for
advanced behaviors
(particularly [pseudo classes](https://developer.mozilla.org/en-US/docs/Web/CSS/Pseudo-classes), [pseudo elements](https://developer.mozilla.org/en-US/docs/Web/CSS/Pseudo-elements),
and [media queries](https://developer.mozilla.org/en-US/docs/Web/CSS/Media_Queries/Using_media_queries)). For example,
you can't override the color of visited links without using a stylesheet approach. So it's worth realizing there are
fundamental differences.

Finally, it can also be much easier debugging your page with browser tools when you lean on stylesheets over inline styles, as it
makes your DOM tree easier to read when your elements are simple (e.g. `<div class="title">`
vs. `<div style="color:yellow; background-color:black; font-size: 24px; ...">`).

---

We'll be introducing and discussing modifiers and component styles in more detail shortly. But in general, when you pass
modifiers directly into a composable widget in Silk, those will result in inline styles, whereas if you use a component
style to define your styles, those will get embedded into the site's stylesheet:

```kotlin
// Uses inline styles
Box(Modifier.color(Colors.Red)) { /* ... */ }

// Uses a stylesheet
val BoxStyle by ComponentStyle {
    base { Modifier.Color(Colors.Red) }
}
Box(BoxStyle.toModifier()) { /* ... */ }
```

As a beginner, or even as an advanced user when prototyping, feel free to use inline modifiers as much as you can,
pivoting to component styles if you find yourself needing to use pseudo-classes, pseudo-elements, or media queries. It
is fairly easy to migrate inline styles over to stylesheets in Kobweb.

In my own projects, I tend to use inline styles for really simple layout elements (e.g. `Row(Modifier.fillMaxWidth())`)
and component styles for complex and/or re-usable widgets. It actually becomes a nice organizational convention to have
all your styles grouped together in one place above the widget itself.

### `@InitSilk` methods

Before going further, we want to quickly mention you can annotate a method with `@InitSilk`, which will be called when
your site starts up.

This method must take a single `InitSilkContext` parameter. A context contains various properties that allow for
adjusting Silk defaults and which will be demonstrated in more detail in sections below.

```kotlin
@InitSilk
fun initSilk(ctx: InitSilkContext) {
  // `ctx` has a handful of properties which allow you to adjust Silk's default behavior.
}
```

> [!TIP]
> The names of your `@InitSilk` methods don't matter, as long as they're public, take a single `InitSilkContext`
> parameter, and don't collide with another method of the same name. You are encouraged to choose a name for readability
> purposes.
>
> You can define as many `@InitSilk` methods as you want, so feel free to break them up into relevant, clearly named
> pieces, instead of declaring a single, monolithic, generically named `fun initSilk(ctx)` method that does everything.

### Modifier

Silk introduces the `Modifier` class, in order to provide an experience similar to what you find in Jetpack Compose.
(You can read [more about them here](https://developer.android.com/jetpack/compose/modifiers) if you're unfamiliar with
the concept).

In the world of Compose HTML, you can think of a `Modifier` as a wrapper on top of CSS styles and attributes.

> [!IMPORTANT]
> Please refer to official documentation if you are not familiar with
> HTML [attributes](https://developer.mozilla.org/en-US/docs/Web/HTML/Attributes)
> and/or [styles](https://developer.mozilla.org/en-US/docs/Web/HTML/Element/style).

So this:

```kotlin
Modifier.backgroundColor(Colors.Red).color(Colors.Green).padding(200.px)
```

when passed into a widget provided by Kobweb, like `Box`:

```kotlin
Box(Modifier.backgroundColor(Colors.Red).color(Colors.Green).padding(200.px)) {
    /* ... */
}
```

would generate an HTML tag with a style property like: `<div style="background:red;color:green;padding:200px">`

#### attrsModifier and styleModifier

There are a bunch of modifier extensions (and they're growing) provided by Kobweb, like `background`, `color`, and
`padding` above. But there are also two escape hatches anytime you run into a modifier that's missing:
`attrsModifier` and `styleModifier`.

At this point, you are interacting with Compose HTML, one layer underneath Kobweb.

Using them looks like this:

```kotlin
// Modify attributes of an element tag
// e.g. the "a", "b", and "c" in <tag a="..." b="..." c="..." />
Modifier.attrsModifier {
    id("example")
}

// Modify styles of an element tag
// e.g. the "x", "y", and "z" in `<tag a="..." b="..." c="..." style="x:...;y:...;z:..." />
Modifier.styleModifier {
    width(100.percent)
    height(50.percent)
}

// Note: Because "style" itself is an attribute, you can define styles in an attrsModifier:
Modifier.attrsModifier {
    id("example")
    style {
        width(100.percent)
        height(50.percent)
    }
}
// ... but in the above case, you should use a styleModifier for simplicity
```

In the occasional (and hopefully rare!) case where Kobweb doesn't provide a modifier and Compose HTML doesn't provide
the attribute or style support you need, you can use `attrsModifier` plus the `attr` method or `styleModifier` plus the
`property` method. This escape hatch within an escape hatch allows you to provide any custom value you need.

The above cases can be rewritten as:

```kotlin
Modifier.attrsModifier {
    attr("id", "example")
}

Modifier.styleModifier {
    property("width", 100.percent)
    // Or even raw CSS:
    // property("width", "100%")
    property("height", 50.percent)
}
```

If you end up needing to use `attr` or `property` in your own codebase, consider
[filing an issue](https://github.com/varabyte/kobweb/issues/new?assignees=&labels=enhancement&projects=&template=feature_request.md&title=)
with us so that we can add the missing modifier to the library.

### ComponentStyle

With Silk, you can define a style like so, using the `base` block:

```kotlin
val CustomStyle by ComponentStyle {
    base {
        Modifier.background(Colors.Red)
    }
}
```

and convert it to a modifier by using `CustomStyle.toModifier()`. At this point, you can pass it into any composable
which takes a `Modifier` parameter:

```kotlin
// Approach #1 (uses inline styles)
Box(Modifier.backgroundColor(Colors.Red)) { /* ... */ }

// Approach #2 (uses stylesheets)
Box(CustomStyle.toModifier()) { /* ... */ }
```

> [!IMPORTANT]
> When you declare a `ComponentStyle`, it must be public. This is because code gets generated inside a `main.kt` file by
> the Kobweb Gradle plugin, and that code needs to be able to access your style in order to register it.
>
> In general, it's a good idea to think of styles as global anyway, since technically they all live in a globally
> applied stylesheet, and you have to make sure that the style name is unique across your whole application.
>
> You can technically make a style private if you add a bit of boilerplate to handle the registration yourself:
>
> ```kotlin
> @Suppress("PRIVATE_COMPONENT_STYLE")
> private val SomeCustomStyle by ComponentStyle { /* ... */ }
>
> @InitSilk
> fun registerPrivateStyle(ctx: InitSilkContext) {
>   ctx.theme.registerComponentStyle(SomeCustomStyle)
> }
> ```
>
> However, you are encouraged to keep your styles public and let the Kobweb Gradle plugin handle everything for you.

#### `ComponentStyle.base`

You can simplify the syntax of basic component styles a bit further with the `ComponentStyle.base` declaration:

```kotlin
val CustomStyle by ComponentStyle.base {
    Modifier.background(Colors.Red)
}
```

Just be aware you may have to break this out again if you find yourself needing to
support [additional states▼](#additional-states).

#### ComponentStyle name

Note above we used the `by` keyword above to create a component style. This automatically generates a name for your
style under the hood, derived from the property name itself but using [Kebab Case](https://www.freecodecamp.org/news/snake-case-vs-camel-case-vs-pascal-case-vs-kebab-case-whats-the-difference/#kebab-case).

For example, if you write `val TitleTextStyle by ComponentStyle`, its name behind the scenes will be "title-text".

You usually won't need to care about this name, but there are niche cases where it can be useful to understand that is
what's going on.

If you need to set a name manually, there's an alternate constructor version (notice the use of assignment instead of
the `by` keyword):

```kotlin
val CustomStyle = ComponentStyle("my-custom-name") {
    base {
        Modifier.background(Colors.Red)
    }
}
```

#### Additional states

So, what's up with the `base` block?

True, it looks a bit verbose on its own. However, you can define additional styles that take effect conditionally. The
base style will always apply first, but then additional styles can be applied based on what state the element is in. (If
multiple states are applicable at the same time, they will be applied in the order specified.)

Here, we create a style which is red by default, but green when the mouse hovers over it:

```kotlin
val CustomStyle by ComponentStyle {
    base {
        Modifier.color(Colors.Red)
    }

    hover {
        Modifier.color(Colors.Green)
    }
}
```

Kobweb provides a bunch of these state blocks for you for convenience, but for those who are CSS-savvy, you can always
define the CSS rule directly to enable more complex combinations or reference states that Kobweb hasn't added yet.

For example, this is identical to the above style definition:

```kotlin
val CustomStyle by ComponentStyle {
    base {
        Modifier.color(Colors.Red)
    }

    cssRule(":hover") {
        Modifier.color(Colors.Green)
    }
}
```

#### Breakpoints

There's a feature in the world of responsive HTML / CSS design called breakpoints, which confusingly have nothing to do
with debugging breakpoints. Rather, they specify size boundaries for your site when styles change. This is how sites
present content differently on mobile vs. tablet vs. desktop.

Kobweb provides four breakpoint sizes you can use for your project, which, including using no breakpoint size at all,
gives you five buckets you can work with when designing your site:

* no breakpoint - mobile (and larger)
* sm - tablets (and larger)
* md - desktops (and larger)
* lg - widescreen (and larger)
* xl - ultra widescreen (and larger)

You can change the default values of breakpoints for your site by adding
an `@InitSilk` method to your code and setting `ctx.theme.breakpoints`:

```kotlin
@InitSilk
fun initializeBreakpoints(ctx: InitSilkContext) {
    ctx.theme.breakpoints = BreakpointSizes(
        sm = 30.cssRem,
        md = 48.cssRem,
        lg = 62.cssRem,
        xl = 80.cssRem,
    )
}
```

To reference a breakpoint in a `ComponentStyle`, just invoke it:

```kotlin
val CustomStyle by ComponentStyle {
    base {
        Modifier.fontSize(24.px)
    }

    Breakpoint.MD {
        Modifier.fontSize(32.px)
    }
}
```

#### Color-mode aware

When you define a `ComponentStyle`, an optional field is available for you to use called `colorMode`:

```kotlin
val CustomStyle by ComponentStyle {
    base {
        Modifier.color(if (colorMode.isLight) Colors.Red else Colors.Pink)
    }
}
```

Silk defines a bunch of light and dark colors for all of its widgets, and if you'd like to re-use any of them in your
own widget, you can query them using `colorMode.toPalette()`:

```kotlin
val CustomStyle by ComponentStyle {
    base {
        Modifier.color(colorMode.toPalette().link.default)
    }
}
```

`SilkTheme` contains very simple (e.g. black and white) defaults, but you can override them in
an `@InitSilk` method, perhaps to something that is more brand-aware:

```kotlin
// Assume a bunch of color constants (e.g. BRAND_LIGHT_COLOR) are defined somewhere

@InitSilk
fun overrideSilkTheme(ctx: InitSilkContext) {
  ctx.theme.palettes.light.background = BRAND_LIGHT_BACKGROUND
  ctx.theme.palettes.light.color = BRAND_LIGHT_COLOR
  ctx.theme.palettes.dark.background = BRAND_DARK_BACKGROUND
  ctx.theme.palettes.dark.color = BRAND_DARK_COLOR
}
```

#### ComponentVariant

With a style, you can also create a variant of that style (that is, additional modifications that are always applied
_on top of_ the style).

You define one using the `ComponentStyle.addVariant` method, but otherwise the declaration looks the same as defining a
`ComponentStyle`:

```kotlin
val HighlightedCustomVariant by CustomStyle.addVariant {
    base {
        Modifier.backgroundColor(Colors.Green)
    }
}
```

> [!NOTE]
> A common naming convention for variants is to take their associated style and use its name as a suffix plus the word
> "Variant", e.g. "ButtonStyle" -> "GhostButtonVariant" and "TextStyle" -> "OutlinedTextVariant".

> [!IMPORTANT]
> Like a `ComponentStyle`, your `ComponentVariant` must be public. This is for the same reason: because code gets
> generated inside a `main.kt` file by the Kobweb Gradle plugin, and that code needs to be able to access your variant
> in order to register it.
>
> You can technically make a variant private if you add a bit of boilerplate to handle the registration yourself:
>
> ```kotlin
> @Suppress("PRIVATE_COMPONENT_VARIANT")
> private val SomeCustomVariant by SomeCustomStyle.addVariant {
>   /* ... */ 
> }
>
> @InitSilk
> fun registerPrivateVariant(ctx: InitSilkContext) {
>   ctx.theme.registerComponentVariant(SomeCustomStyle)
> }
> ```
>
> However, you are encouraged to keep your variants public and let the Kobweb Gradle plugin handle everything for you.

Variants can be particularly useful if you're defining a custom widget that has default styles, but you want to give
callers an easy way to deviate from it in special cases.

For example, maybe you define a button widget (perhaps you're not happy with the one provided by Silk):

```kotlin
val ButtonStyle by ComponentStyle { /* ... */ }

// Note: Creates a style called "button-outline"
val OutlineButtonVariant by ButtonStyle.addVariant { /* ... */ }

// Note: Creates a style called "button-inverted"
val InvertedButtonVariant by ButtonStyle.addVariant { /* ... */ }
```

The `ComponentStyle.toModifier(...)` method, mentioned earlier, optionally takes a variant parameter. When passed in,
both styles will be applied -- the base style followed by the variant style.

For example, `MyButtonStyle.toModifier(OutlineButtonVariant)` applies the main button style first followed by additional
outline styling.

> [!CAUTION]
> Using a variant that was created from a different style will have no effect. In other words,
> `LinkStyle.toModifier(OutlineButtonVariant)` will ignore the button variant in that case.

##### `ComponentVariant.addVariantBase`

Like `ComponentStyle.base`, variants that don't need to support additional states can use `addVariantBase` instead to
slightly simplify their declaration:

```kotlin
val HighlightedCustomVariant by CustomStyle.addVariantBase {
    Modifier.backgroundColor(Colors.Green)
}
```

##### ComponentVariantName

Like component styles created using the `by` keyword, variants have their name autogenerated for you. If you need to
control this name for any reason, you can use assignment instead and pass a name into `addVariant`, e.g.
`val InvertedButtonVariant = ButtonStyle.addVariant("custom-name") { /* ... */ }`

#### Writing custom widgets

While Silk methods are all written to support component styles and variants, if you ever want to write your own custom
widget that mimics Silk, your code should look something like:

```kotlin
val CustomWidgetStyle by ComponentStyle { /* ... */ }

@Composable
fun CustomWidget(
    modifier: Modifier = Modifier,
    variant: ComponentVariant? = null,
    @Composable content: () -> Unit
) {
    val finalModifier = CustomWidgetStyle.toModifier(variant).then(modifier)
    Box(finalModifier, content)
}
```

In other words, you should take in an optional `ComponentVariant` parameter, and then you should apply the modifiers in
order of: base style, then variant, then finally user overrides.

A caller might call your widget one of several ways:

```kotlin
// Approach #1: Use default styling
CustomWidget { /* ... */ }

// Approach #2: Tweak default styling with a variant
CustomWidget(variant = TransparentWidgetVariant) { /* ... */ }

// Approach #3: Tweak default styling with user overrides
CustomWidget(Modifier.backgroundColor(Colors.Blue)) { /* ... */ }

// Approach #4: Tweak default styling with a variant and then user overrides
CustomWidget(Modifier.backgroundColor(Colors.Blue), variant = TransparentWidgetVariant) { /* ... */ }
```

### Animations

In CSS, animations work by letting you define keyframes in a stylesheet which you then reference, by name, in an
animation style. You can read more about them
[on Mozilla's documentation site](https://developer.mozilla.org/en-US/docs/Web/CSS/CSS_Animations/Using_CSS_animations).

For example, here's the CSS for an animation of a sliding rectangle
([from this tutorial](https://www.w3schools.com/cssref/tryit.php?filename=trycss3_animation)):

```css
div {
  width: 100px;
  height: 100px;
  background: red;
  position: relative;
  animation: mymove 5s infinite;
}

@keyframes mymove {
  from {left: 0px;}
  to {left: 200px;}
}
```

Kobweb lets you define your keyframes in code by using the `by Keyframes` pattern:

```kotlin
val ShiftRight by Keyframes {
    from { Modifier.left(0.px) }
    to { Modifier.left(200.px) }
}

// Later
Div(
    Modifier
        .size(100.px).backgroundColor(Colors.Red).position(Position.Relative)
        .animation(ShiftRight.toAnimation(
            duration = 5.s,
            iterationCount = AnimationIterationCount.Infinite
        ))
      .toAttrs()
)
```

The name of the keyframes block is automatically derived from the property name (here, `ShiftRight` is converted into
`"shift-right"`). You can then use the `toAnimation` method to convert your collection of keyframes into an animation that
uses them, which you can pass into the `Modifier.animation` modifier.

> [!IMPORTANT]
> When you declare a `Keyframes` animation, it must be public. This is because code gets generated inside a `main.kt`
> file by the Kobweb Gradle plugin, and that code needs to be able to access your variant in order to register it.
>
> In general, it's a good idea to think of animations as global anyway, since technically they all live in a globally
> applied stylesheet, and you have to make sure that the animation name is unique across your whole application.
>
> You can technically make an animation private if you add a bit of boilerplate to handle the registration yourself:
>
> ```kotlin
> @Suppress("PRIVATE_KEYFRAMES")
> private val SomeAnim by Keyframes { /* ... */ }
>
> @InitSilk
> fun registerPrivateAnim(ctx: InitSilkContext) {
>   ctx.stylesheet.registerKeyframes(SomeAnim)
> }
> ```
>
> However, you are encouraged to keep your animations public and let the Kobweb Gradle plugin handle everything for you.

### ElementRefScope and raw HTML elements

Occasionally, you may need access to the raw element backing the Silk widget you've just created. All Silk widgets
provide an optional `ref` parameter which takes a listener that provides this information.

```kotlin
Box(
    ref = /* ... */
) {
    /* ... */
}
```

All `ref` callbacks (discussed more below) will receive an `org.w3c.dom.Element` subclass. You can check out the
[Element](https://kotlinlang.org/api/latest/jvm/stdlib/org.w3c.dom/-element/) class (and its often more
relevant [HTMLElement](https://kotlinlang.org/api/latest/jvm/stdlib/org.w3c.dom/-h-t-m-l-element/) inheritor) to see the
methods and properties that are available on it.

Raw HTML elements expose a lot of functionality not available through the higher-level Compose HTML APIs.

#### `ref`

For a trivial but common example, we can use the raw element to capture focus:

```kotlin
Box(
    ref = ref { element ->
        // Triggered when this Box is first added into the DOM
        element.focus()
    }
)
```

The `ref { ... }` method can actually take one or more optional keys of any value. If any of these keys change on a
subsequent recomposition, the callback will be rerun:

```kotlin
val colorMode by ColorMode.currentState
Box(
    // Callback will get triggered each time the color mode changes
    ref = ref(colorMode) { element -> /* ... */ }
)
```

#### `disposableRef`

If you need to know both when the element enters AND exits the DOM, you can use `disposableRef` instead. With
`disposableRef`, the very last line in your block must be a call to `onDispose`:

```kotlin
val activeElements: MutableSet<HTMLElement> = /* ... */

/* ... later ... */

Box(
    ref = disposableRef { element ->
        activeElements.put(element)
        onDispose { activeElements.remove(element) }
    }
)
```

The `disposableRef` method can also take keys that rerun the listener if any of them change. The `onDispose` callback
will also be triggered in that case, as the old effect gets discarded.

#### `refScope`

And, finally, you may want to have multiple listeners that are recreated independently of one another based on different
keys. You can use `refScope` as a way to combine two or more `ref` and/or `disposableRef` calls in any combination:

```kotlin
val isFeature1Enabled: Boolean = /* ... */
val isFeature2Enabled: Boolean = /* ... */

Box(
    ref = refScope {
        ref(isFeature1Enabled) { element -> /* ... */ }
        disposableRef(isFeature2Enabled) { element -> /* ... */; onDispose { /* ... */ } }
    }
)
```

#### Compose HTML refs

You may occasionally want the backing element of a normal Compose HTML widget, such as a `Div` or `Span`. However, these
widgets don't have a `ref` callback, as that's a convenience feature provided by Silk.

You still have a few options in this case.

The official way to retrieve a reference is by using a `ref` block inside an `attrs` block. This version of `ref` is
actually more similar to Silk's `disposableRef` concept than its `ref` one, as it requires an `onDispose` block:

```kotlin
Div(attrs = {
    ref { element -> /* ... */; onDispose { /* ... */ } }
})
```

*The above snippet was adapted from [the official tutorials](https://github.com/JetBrains/compose-multiplatform/tree/master/tutorials/HTML/Using_Effects#ref-in-attrsbuilder).*

You could put that exact same logic inside the `Modifier.toAttrs` block if you're terminating some modifier chain:

```kotlin
Div(attrs = Modifier.toAttrs {
  ref { element -> /* ... */; onDispose { /* ... */ } }
})
```

Unlike Silk's version of `ref`, Compose HTML's version does not accept keys. If you need this behavior and if the
Compose HTML widget accepts a content block (many of them do), you can call Silk's `registerRefScope` method directly
within it:

```kotlin
Div {
  registerRefScope(
    disposableRef { element -> /* ... */; onDispose { /* ... */ } }
    // or ref { element -> /* ... */ }
  )
}
```

### Style Variables

Kobweb supports CSS variables (also called CSS custom properties), which is a feature where you can store and retrieve
property values from variables declared within your CSS styles. It does this through a class called `StyleVariable`.

> [!NOTE]
> You can find [official documentation for CSS custom properties here](https://developer.mozilla.org/en-US/docs/Web/CSS/Using_CSS_custom_properties).

Using style variables is fairly simple. You first declare one without a value (but lock it down to a type) and later you
can initialize it within a style using `Modifier.setVariable(...)`:

```kotlin
val dialogWidth by StyleVariable<CSSLengthNumericValue>()

// This style will be applied to a div that wraps the whole page
val RootStyle by ComponentStyle {
  base { Modifier.setVariable(dialogWidth, 600.px) }
}
```

> [!TIP]
> Compose HTML provides a `CSSLengthValue`, which represents concrete values like `10.px` or `5.cssRem`. However, Kobweb
> provides a `CSSLengthNumericValue` type which represents the concept more generally, e.g. as the result of
> intermediate calculations. There are `CSS*NumericValue` types provided for all relevant units, and it is recommended
> to use them when declaring style variables as they more naturally support being used in calculations.

You can later query variables using the `value()` method to extract their current value:

```kotlin
val DialogStyle by ComponentStyle {
  base { Modifier.width(dialogWidth.value()) }
}
```

You can also provide a fallback value, which, if present, would be used in the case that a variable hadn't already been
set previously:

```kotlin
val DialogStyle by ComponentStyle {
  // Will be the value of the dialogWidth variable if it was set, otherwise 500px
  base { Modifier.width(dialogWidth.value(500.px)) }
}
```

Additionally, you can also provide a default fallback value when declaring the variable:

```kotlin
val dialogWidth by StyleVariable<CSSLengthNumericValue>(100.px)

// This style will be applied to a div that wraps the whole page
val DialogStyle100 by ComponentStyle {
  // Uses default fallback. width = 100px
  base { Modifier.width(dialogWidth.value()) }
}
val DialogStyle200 by ComponentStyle {
  // Uses specific fallback. width = 200px
  base { Modifier.width(dialogWidth.value(200.px)) } // Uses fallback = 200.px
}
val DialogStyle300 by ComponentStyle {
  // Fallback ignored because variable is set explicitly. width = 300px
  base { Modifier.setVariable(dialogWidth, 300.px).width(dialogWidth.value(400.px)) }
}
```

> [!CAUTION]
> In the above example in the `DialogStyle300` style, we set a variable and query it in the same line, which we did
> purely for demonstration purposes. In practice, you would probably never do this -- the variable would have been set
> separately elsewhere.

To demonstrate these concepts all together, below we declare a background color variable, create a root container scope
which sets it, a child style that uses it, and, finally, a child style variant that overrides it:

```kotlin
// Default to a debug color, so if we see it, it indicates we forgot to set it later
val bgColor by StyleVariable<CSSColorValue>(Colors.Magenta)

val ContainerStyle by ComponentStyle {
    base { Modifier.setVariable(bgColor, Colors.Blue) }
}
val SquareStyle by ComponentStyle {
    base { Modifier.size(100.px).backgroundColor(bgColor.value()) }
}
val RedSquareVariant by SquareStyle.addVariant {
    base { Modifier.setVariable(bgColor, Colors.Red) }
}
```

The following code brings the above styles together (and in some cases uses inline styles to override the background
color further):

```kotlin
@Composable
fun ColoredSquares() {
    Box(ContainerStyle.toModifier()) {
        Column {
            Row {
                // 1: Read color from ancestor's component style
                Box(SquareStyle.toModifier())
                // 2: Override color via variant
                Box(SquareStyle.toModifier(RedSquareVariant))
            }
            Row {
                // 3: Override color via inline styles
                Box(SquareStyle.toModifier().setVariable(bgColor, Colors.Green))
                Span(Modifier.setVariable(bgColor, Colors.Yellow).toAttrs()) {
                    // 4: Read color from parent's inline style
                    Box(SquareStyle.toModifier())
                }
            }
        }
    }
}
```

The above renders the following output:

![Kobweb CSS Variables, Squares example](https://github.com/varabyte/media/raw/main/kobweb/images/kobweb-variable-squares-example.png)

---

You can also set CSS variables directly from code if you have access to the backing HTML element. Below, we use the
`ref` callback to get the backing element for a fullscreen `Box` and then use a `Button` to set it to a random color
from the colors of the rainbow:

```kotlin
// We specify the initial color of the rainbow here, since the variable
// won't otherwise be set until the user clicks a button.
val bgColor by StyleVariable<CSSColorValue>(Colors.Red)

val ScreenStyle by ComponentStyle {
    base {
        Modifier.fillMaxSize().backgroundColor(bgColor.value())
    }
}

@Page
@Composable
fun RainbowBackground() {
    val roygbiv = listOf(Colors.Red, /*...*/ Colors.Violet)

    var screenElement: HTMLElement? by remember { mutableStateOf(null) }
    Box(ScreenStyle.toModifier(), ref = ref { screenElement = it }) {
        Button(onClick = {
            // You can call `setVariable` on the backing HTML element to set the variable value directly
            screenElement!!.setVariable(bgColor, roygbiv.random())
        }) {
            Text("Click me")
        }
    }
}
```

The above results in the following UI:

![Kobweb CSS Variables, Rainbow example](https://github.com/varabyte/media/raw/main/kobweb/screencasts/kobweb-variable-roygbiv-example.gif)

#### In most cases, don't use CSS Variables

Most of the time, you can actually get away with not using CSS Variables! Your Kotlin code is often a more natural place
to describe dynamic behavior than HTML / CSS is.

Let's revisit the "colored squares" example from above. Note it's much easier to read if we don't try to use variables
at all.

```kotlin
val SquareStyle by ComponentStyle {
    base { Modifier.size(100.px) }
}

@Composable
fun ColoredSquares() {
    Column {
        Row {
            Box(SquareStyle.toModifier().backgroundColor(Colors.Blue))
            Box(SquareStyle.toModifier().backgroundColor(Colors.Red))
        }
        Row {
            Box(SquareStyle.toModifier().backgroundColor(Colors.Green))
            Box(SquareStyle.toModifier().backgroundColor(Colors.Yellow))
        }
    }
}
```

And the "rainbow background" example is similarly easier to read by using Kotlin variables
(i.e. `var someValue by remember { mutableStateOf(...) }`) instead of CSS variables:

```kotlin
val ScreenStyle by ComponentStyle {
    base { Modifier.fillMaxSize() }
}

@Page
@Composable
fun RainbowBackground() {
    val roygbiv = listOf(Colors.Red, /*...*/ Colors.Violet)

    var currColor by remember { mutableStateOf(Colors.Red) }
    Box(ScreenStyle.toModifier().backgroundColor(currColor)) {
        Button(onClick = { currColor = roygbiv.random() }) {
            Text("Click me")
        }
    }
}
```

Even though you should rarely need CSS variables, there may be occasions where they can be a useful tool in your
toolbox. The above examples were artificial scenarios used as a way to show off CSS variables in relatively isolated
environments. But here are some situations that might benefit from CSS variables:

* You have a site which allows users to choose from a list of several themes (e.g. primary and secondary colors). It
  would be trivial enough to add CSS variables for `themePrimary` and `themeSecondary` (applied at the site's root)
  which you can then reference throughout your styles.
* You need more control for colors in your theming than can be provided for by the simple light / dark color mode. For
  example, Wordle has light / dark + normal / contrast modes.
* You want to create a widget which dynamically changes its behavior based on the context it is added within. For
  example, maybe your site has a dark area and a light area, and the widget should use white outlines in the dark area
  and black outlines in the light. This can be accomplished by exposing an outline color variable, which each area of
  your site is responsible for setting.
* You want to allow the user to tweak values within a pseudo-class selector (e.g. hover, focus, active) for some
  widget (e.g. color or border size), which is much easier to do using variables than listening to events and setting
  inline styles.
* You have a widget that you ended up creating a bunch of variants for, but instead you realize you could replace them
  all with one or two CSS variables.

When in doubt, lean on Kotlin for handling dynamic behavior, and occasionally consider using style variables if you feel
doing so would clean up the code.

### Font Awesome

Kobweb provides the `silk-icons-fa` artifact which you can use in your project if you want access to all the free
Font Awesome (v6) icons.

Using it is easy! Search the [Font Awesome gallery](https://fontawesome.com/search?o=r&m=free), choose an
icon, and then call it using the associated Font Awesome icon composable.

For example, if I wanted to add the Kobweb-themed
[spider icon](https://fontawesome.com/icons/spider?s=solid&f=classic), I could call this in my Kobweb code:

```kotlin
FaSpider()
```

That's it!

Some icons have a choice between solid and outline versions, such as "Square"
([outline](https://fontawesome.com/icons/square?s=solid&f=classic) and
[filled](https://fontawesome.com/icons/square?s=regular&f=classic)). In that case, the default choice will be an outline
mode, but you can pass in a style enum to control this:

```kotlin
FaSquare(style = IconStyle.FILLED)
```

All Font Awesome composables accept a modifier parameter, so you can tweak it further:

```kotlin
FaSpider(Modifier.color(Colors.Red))
```

> [!NOTE]
> When you create a project using our `app` template, Font Awesome icons are included.

### Material Design Icons

Kobweb provides the `kobweb-silk-icons-mdi` artifact which you can use in your project if you want access to all the
free Material Design icons.

Using it is easy! Search the [Material Icons gallery](https://fonts.google.com/icons?icon.set=Material+Icons), choose an
icon, and then call it using the associated Material Design Icon composable.

For example, let's say after a search I found and wanted to use their
[bug report icon](https://fonts.google.com/icons?icon.set=Material+Icons&icon.query=bug+report), I could call this in my
Kobweb code by converting the name to camel case:

```kotlin
MdiBugReport()
```

That's it!

Most material design icons support multiple styles: outlined, filled, rounded, sharp, and two-tone. Check the gallery
search link above to verify what styles are supported by your icon. You can identify the one you want to use by passing
it into the method's `style` parameter:

```kotlin
MdiLightMode(style = IconStyle.TWO_TONE)
```

All Material Design Icon composables accept a modifier parameter, so you can tweak it further:

```kotlin
MdiError(Modifier.color(Colors.Red))
```

<!-- Some template READMEs link to this section from before I simplified its name, so adding a span here so they can still find it. -->

## <span id="components-layouts-sections-and-widgets">Layouts, Sections, and Widgets</span>

Outside of pages, it is common to create reusable, composable parts. While Kobweb doesn't enforce any particular rule
here, we recommend a convention that, if followed, may make it easier to allow new readers of your codebase to get
around.

First, as a sibling to pages, create a folder called **components**. Within it, add:

* **layouts** - High-level composables that provide entire page layouts. Most (all?) of your `@Page` pages will start by
  calling a page layout function first. It's possible that you will only need a single layout for your entire site.
* **sections** - Medium-level composables that represent compound areas inside your pages, organizing a collection of
  many children composables. If you have multiple layouts, it's likely sections would be shared across them. For
  example, nav headers and footers are great candidates for this subfolder.
* **widgets** - Low-level composables. Focused UI pieces that you may want to reuse all around your site. For example,
  a stylized visitor counter would be a good candidate for this subfolder.

## Markdown

If you create a markdown file under the `jsMain/resources/markdown` folder, a corresponding page will be created for you
at build time, using the filename as its path.

For example, if I create the following file:

```markdown
// jsMain/resources/markdown/docs/tutorial/Kobweb.kt

# Kobweb Tutorial

...
```

this will create a page that I can then visit by going to `mysite.com/docs/tutorial/kobweb`

### Front Matter

Front Matter is metadata that you can specify at the beginning of your document, like so:

```markdown
---
title: Tutorial
author: bitspittle
---

...
```

In a following section, we'll discuss how to embed code in your markdown, but for now, know that these key / value pairs
can be queried in code using the page's context:

```kotlin
@Composable
fun AuthorWidget() {
  val ctx = rememberPageContext()
  // Note: You can use `markdown!!` only if you're sure that
  // this composable is called while inside a page generated
  // from Markdown.
  val author = ctx.markdown!!.frontMatter.getValue("author").single()
  Text("Article by $author")
}
```

> [!IMPORTANT]
> If you're not seeing `ctx.markdown` autocomplete, you need to make sure you depend on the
> `com.varabyte.kobwebx:kobwebx-markdown` artifact in your project's `build.gradle`.

#### Root

Within your front matter, there's a special value which, if set, will be used to render a root `@Composable` that wraps
the code your markdown file would otherwise create. This is useful for specifying a layout for example:

```markdown
---
root: .components.layout.DocsLayout
---

<<<<<<< HEAD
A *full stack* site is one where you write both the logic that runs on the front end (i.e. on the user's machine) as well
as the logic that runs on the back end (i.e. on a server somewhere). This custom server must serve requested files (much
like a static web hosting service does) plus it should also define endpoints providing unique functionality tailored to
your site's needs.

> [!IMPORTANT]
> Kobweb supports full-stack sites using a non-standard file layout that a Kobweb server knows how to consume. It was
> designed to support a powerful, live-reloading experience during development. This layout is called the "kobweb"
> layout, to emphasize how tightly coupled it is to a Kobweb server.
=======
# Kobweb Tutorial
```

The above will generate code like the following:
>>>>>>> 5649ba80

```kotlin
import com.mysite.components.layout.DocsLayout

@Composable
@Page
fun KobwebPage() {
  DocsLayout {
    H1 {
      Text("Kobweb Tutorial")
    }
  }
}
```

#### Route Override

<<<<<<< HEAD
The process for exporting a bunch of files in a way that can be consumed by a static web hosting provider tends to be
*much* faster *and* cheaper than using a full stack solution. Therefore, you should prefer a static site layout unless
you have a specific need for a full-stack approach.
=======
Kobweb Markdown front matter supports a `routeOverride` key. If present, its value will be passed into the
generated `@Page` annotation (see the [Route Override section▲](#route-override) for valid values here).
>>>>>>> 5649ba80

This allows you to give your URL a name that normal Kotlin filename rules don't allow for, such as a hyphen:

`# AStarDemo.md`

```markdown
---
routeOverride: a-star-demo
---
```

The above will generate code like the following:

```kotlin
@Composable
@Page("a-star-demo")
fun AStarDemoPage() { /* ... */
}
```

You can additionally override the algorithm used for converting ALL markdown files to their final name, by setting the
markdown block's `routeOverride` callback:

```kotlin
kobweb {
  markdown { //
    // Given "Example.md", name will be "Example" and output will be "post_example"
    routeOverride.set { name -> "post_${name.lowercase()}" }
  }
}
```

This callback will be triggered on all Markdown pages *except* `Index.md` files.

Some common algorithms are provided which you can use instead of writing your own:

```kotlin
import com.varabyte.kobwebx.gradle.markdown.MarkdownBlock.RouteOverride

kobweb {
  markdown {
    routeOverride.set(RouteOverride.KebabCase) // e.g. "ExamplePage" to "example-page"
  }
}
```

If you specify both a global route override and a local route override in the front matter, the front matter setting
will take precedence.

<<<<<<< HEAD
Let's say you've decided to create a full-stack website using Kobweb. This section walks you through setting it up as
well as introducing the various APIs for communicating to the backend from the frontend.

#### Declare a full-stack project
=======
### Kobweb Call

The power of Kotlin + Compose HTML is interactive components, not static text! Therefore, Kobweb Markdown support
enables special syntax that can be used to insert Kotlin code.
>>>>>>> 5649ba80

#### Block syntax

Usually, you will define widgets that belong in their own section. Just use three triple-curly braces to insert a
function that lives in its own block:

```markdown
# Kobweb Tutorial

...

{{{ .components.widgets.VisitorCounter }}}
```

which will generate code for you like the following:

```kotlin
@Composable
@Page
fun KobwebPage() {
  /* ... */
  com.mysite.components.widgets.VisitorCounter()
}
```

You may have noticed that the code path in the markdown file is prefixed with a `.`. When you do that, the final path
will automatically be prepended with your site's full package.

#### Inline syntax

Occasionally, you may want to insert a smaller widget into the flow of a single sentence. For this case, use the
`${...}` inline syntax:

```markdown
Press ${.components.widgets.ColorButton} to toggle the site's current color.
```

<<<<<<< HEAD
You can define and annotate methods that will generate server endpoints you can interact with. To add one:
=======
> [!CAUTION]
> Spaces are not allowed within the curly braces! If you have them there, Markdown skips over the whole thing and leaves
> it as text.
>>>>>>> 5649ba80

### Imports

You may wish to add imports to the code generated from your markdown. Kobweb Markdown supports registering both
*global* imports (imports that will be added to every generated file) and *local* imports (those that will only apply
to a single target file).

#### Global Imports

To register a global import, you configure the `markdown` block in your build script:

```kotlin
// site/build.gradle.kts

kobweb {
  markdown {
    imports.add(".components.widgets.*")
  }
}
```

Notice that you can begin your path with a "." to tell the Kobweb Markdown plugin to prepend your site's package to it.
The above would ensure that every markdown file generated would have the following import:

```kotlin
import com.mysite.components.widgets.*
```

Imports can help you simplify your Kobweb calls. Revisiting an example from just above:

```markdown
# Without imports

Press ${.components.widgets.ColorButton} to toggle the site's current color.

# With imports

Press ${ColorButton} to toggle the site's current color.
```

#### Local Imports

Local imports are specified in your markdown's Front Matter (and can even affect its root declaration!):

```markdown
---
root: DocsLayout
imports:
  - .components.sections.DocsLayout
  - .components.widgets.VisitorCounter
---

...

{{{ VisitorCounter }}}
```

## Learning CSS through Kobweb

Many developers new to web development have heard horror stories about CSS, and they might hope that Kobweb, by
leveraging Kotlin and a Jetpack Compose-inspired API, means they won't have to learn it.

It's worth dispelling that illusion! CSS is inevitable.

That said, CSS's reputation is probably worse than it deserves to be. Many of its features are actually fairly
straightforward and some are quite powerful. For example, you can efficiently declare that your element should be
wrapped with a thin border, with round corners, casting a drop shadow beneath it to give it a feeling of depth,
painted with a gradient effect for its background, and animated with an oscillating, tilting effect.

It's hoped that, once you've learned a bit of CSS through Kobweb, you'll find yourself actually enjoying it (sometimes)!

<<<<<<< HEAD
After running your project, you can click on the button and check the console logs. If everything is working properly,
you should see "Echoed: hello!" each time you press the button.
=======
### Ways Kobweb helps with CSS
>>>>>>> 5649ba80

Kobweb offers enough of a layer of abstraction that you can learn CSS in a more incremental way.

First and most importantly, Kobweb gives you a Kotlin-idiomatic type-safe API to CSS properties. This is a major
improvement over writing CSS in text files which fail silently at runtime.

<<<<<<< HEAD
The above example demonstrated API streams in their most verbose form. However, depending on your use case, you can
elide a fair bit of boilerplate.
=======
Next, layout widgets like `Box`, `Column`, and `Row` can get you up and running quickly with rich, complex layouts
before ever having to understand what a "flex layout" is.
>>>>>>> 5649ba80

Meanwhile, using `ComponentStyle` can help you break your CSS up into smaller, more manageable
pieces that live close to the code that actually uses them, allowing your project to avoid a giant, monolithic CSS file.
(Such giant CSS files are one of the reasons CSS has an intimidating reputation).

For example, a CSS file that could easily look like this:

```css
/* Dozens of rules... */

.important {
  background-color: red;
  font-weight: bold;
}

.important:hover {
  background-color: pink;
}

/* Dozens of other rules... */

.post-title {
    font-size: 24px;
}

/* A dozen more more rules... */
```

can migrate to this in Kobweb:

```kotlin
//------------------ CriticalInformation.kt

val ImportantStyle by ComponentStyle {
  base {
    Modifier.backgroundColor(Colors.Red).fontWeight(FontWeight.Bold)
  }

  hover {
    Modifier.backgroundColor(Colors.Pink)
  }
}

//------------------ Post.kt

<<<<<<< HEAD
When faced with a choice, use API routes as often as you can. They are conceptually simpler, and you can query API
endpoints with a CLI program like curl and sometimes even visit the URL directly in your browser. They are great for
handling queries or updates to server resources in response to user-driven actions (like visiting a page or clicking
on a button). Every operation you perform returns a clear response code in addition to some payload information.

Meanwhile, API streams are very flexible and can be a natural choice to handle high-frequency communication. But they
are also more complex. Unlike a simple request/response pattern, you are instead opting in to manage a potentially
long lifetime during which you can receive any number of events. You may have to concern yourself about interactions
between all the clients on the stream as well. API streams are fundamentally stateful.
=======
val PostTitleStyle by ComponentStyle.base { Modifier.fontSize(24.px) }
```

Next, Silk provides a `deferRender` method which lets you declare code that won't get rendered until the rest of the
DOM finishes first, meaning it will appear on top of everything else. This is a clean way to avoid setting CSS z-index
values (another aspect of CSS that has a bad reputation).
>>>>>>> 5649ba80

And finally, Silk aims to provide widgets with default styles that look good for many sites. This means you should be
able to rapidly develop common UIs without running into some of the more complex aspects of CSS.

### A concrete example

Let's walk through an example of layering CSS effects on top of a basic element.

<<<<<<< HEAD
But for API streams, you may naturally find yourself writing a bunch of broadcasting code. However, this only works to
communicate between all clients that are connected to the same server. Two clients connected to the same stream on
different servers are effectively in different, disconnected worlds.

The above situation is often handled by using a pub-sub service (like Redis). This feels somewhat equivalent to using a
database as a service in the API route situation, but this code might not be as straightforward to migrate.

API routes and API streams are not a you-must-use-one-or-the-other situation. Your project can use both! In general, try
to imagine the case where a new server might get spun up, and design your code to handle that situation gracefully. API
routes are generally safe to use, so use them often. However, if you have a situation where you need to communicate
events in real-time, especially situations where you want your client to be continuously directed on what to do by the
server via events, API streams are a great choice.

> [!NOTE]
> You can also search online about REST vs WebSockets, as these are the technologies that API routes and API streams are
> implemented. Any discussions about them should apply here as well.
=======
> [!TIP]
> Two of the best learning resources for CSS properties are `https://developer.mozilla.org`
> and `https://www.w3schools.com`. Keep an eye out for these when you do a search.

We'll create the bordered, floating, oscillating element we discussed earlier. Rereading it now, here are the concepts
we need to figure out how to do:

* Create a border
* Round out the corners
* Add a drop shadow
* Add a gradient background
* Add a wobble animation

Let's say we want to create an attention grabbing "welcome" widget
on our site. You can always start with an empty box, which we'll put some text in:
>>>>>>> 5649ba80

```kotlin
Box(Modifier.padding(topBottom = 5.px, leftRight = 30.px)) {
  Text("WELCOME!!")
}
```

![Learning CSS in Kobweb, Step 1 (base)](https://github.com/varabyte/media/raw/main/kobweb/images/css/css-example-step-1.png)

**Create a border**

Next, search the internet for "CSS border". One of the top links should be: https://developer.mozilla.org/en-US/docs/Web/CSS/border

Skim the docs and play around with the interactive examples. With an understanding of the border property now, let's use
code completion to discover the Kobweb version of the API:

```kotlin
Box(
  Modifier
    .padding(topBottom = 5.px, leftRight = 30.px)
    .border(1.px, LineStyle.Solid, Colors.Black)
) {
  Text("WELCOME!!")
}
```

![Learning CSS in Kobweb, Step 2 (border added)](https://github.com/varabyte/media/raw/main/kobweb/images/css/css-example-step-2.png)

**Round out the corners**

Search for "CSS rounded corners". It turns out the CSS property in this case is called a "border
radius": https://developer.mozilla.org/en-US/docs/Web/CSS/border-radius

```kotlin
Box(
  Modifier
    .padding(topBottom = 5.px, leftRight = 30.px)
    .border(1.px, LineStyle.Solid, Colors.Black)
    .borderRadius(5.px)
) {
  Text("WELCOME!!")
}
```

<<<<<<< HEAD
In the following section, we'll discuss how to embed code in your markdown, but for now, know that these key/value pairs
can be queried in code using the page's context:
=======
![Learning CSS in Kobweb, Step 3 (corners rounded)](https://github.com/varabyte/media/raw/main/kobweb/images/css/css-example-step-3.png)

**Add a drop shadow**

Search for "CSS shadow". There are a few types of CSS shadow features, but after some quick reading, we
realize we want to use box shadows: https://developer.mozilla.org/en-US/docs/Web/CSS/box-shadow

After playing around with blur and spread values, we get something that looks decent:
>>>>>>> 5649ba80

```kotlin
Box(
  Modifier
    .padding(topBottom = 5.px, leftRight = 30.px)
    .border(1.px, LineStyle.Solid, Colors.Black)
    .borderRadius(5.px)
    .boxShadow(blurRadius = 5.px, spreadRadius = 3.px, color = Colors.DarkGray)
) {
  Text("WELCOME!!")
}
```

![Learning CSS in Kobweb, Step 4 (box shadow added)](https://github.com/varabyte/media/raw/main/kobweb/images/css/css-example-step-4.png)

**Add a gradient background**

<<<<<<< HEAD
Within your front matter, there's a special value that, if set, will be used to render a root `@Composable` that wraps
the code your markdown file would otherwise create. This is useful for specifying a layout for example:
=======
Search for "CSS gradient background". This isn't a straightforward CSS property like the previous cases, so we instead
get a more general documentation page explaining the feature: https://developer.mozilla.org/en-US/docs/Web/CSS/CSS_images/Using_CSS_gradients
>>>>>>> 5649ba80

This case turns out to be a little trickier to ultimately find the Kotlin, type-safe equivalent, but if you dig a bit
more into the CSS docs, you'll learn that a linear gradient is a type of background image.

```kotlin
Box(
  Modifier
    .padding(topBottom = 5.px, leftRight = 30.px)
    .border(1.px, LineStyle.Solid, Colors.Black)
    .borderRadius(5.px)
    .boxShadow(blurRadius = 5.px, spreadRadius = 3.px, color = Colors.DarkGray)
    .backgroundImage(linearGradient(LinearGradient.Direction.ToRight, Colors.LightBlue, Colors.LightGreen))
) {
  Text("WELCOME!!")
}
```

![Learning CSS in Kobweb, Step 5 (gradient background added)](https://github.com/varabyte/media/raw/main/kobweb/images/css/css-example-step-5.png)

**Add a wobble animation**

And finally, search for "CSS
animations": https://developer.mozilla.org/en-US/docs/Web/CSS/CSS_animations/Using_CSS_animations

You can review the [Animations▲](#animations) section above for a refresher on how Kobweb supports this feature, which
requires declaring a top-level `Keyframes` block which then gets referenced inside an animation modifier:

```kotlin
// Top level property
val WobbleKeyframes by Keyframes {
  from { Modifier.rotate((-5).deg) }
  to { Modifier.rotate(5.deg) }
}

// Inside your @Page composable
Box(
  Modifier
    .padding(topBottom = 5.px, leftRight = 30.px)
    .border(1.px, LineStyle.Solid, Colors.Black)
    .borderRadius(5.px)
    .boxShadow(blurRadius = 5.px, spreadRadius = 3.px, color = Colors.DarkGray)
    .backgroundImage(linearGradient(LinearGradient.Direction.ToRight, Colors.LightBlue, Colors.LightGreen))
    .animation(
      WobbleKeyframes.toAnimation(
        duration = 1.s,
        iterationCount = AnimationIterationCount.Infinite,
        timingFunction = AnimationTimingFunction.EaseInOut,
        direction = AnimationDirection.Alternate,
      )
    )
) {
  Text("WELCOME!!")
}
```

![Learning CSS in Kobweb, Step 6 (wobble animation added)](https://github.com/varabyte/media/raw/main/kobweb/screencasts/css/css-example-step-6.gif)

**And we're done!**

The above element isn't going to win any style awards, but I hope this demonstrates how much power CSS can give you in
just a few declarative lines of code. And thanks to the nature of CSS, combined with Kobweb's live reloading experience,
we were able to experiment with our idea incrementally.

### CSS 2 Kobweb

One of our main project contributors created a site called [CSS 2 Kobweb](https://opletter.github.io/css2kobweb/)
which aims to simplify the process of converting CSS examples to equivalent Kobweb ComponentStyle and/or Modifier
declarations.

![CSS 2 Kobweb example](https://github.com/varabyte/media/raw/main/kobweb/images/css/css2kobweb.png)

> [!TIP]
> [CSS 2 Kobweb](https://opletter.github.io/css2kobweb/) also supports specifying class name selectors and keyframes.
> For example, see what happens when you paste in the following CSS code:
> ```css
> .site-banner {
>   display: relative;
>   padding-left: 10px;
>   padding-top: 5%;
>   animation: slide-in 3s linear 1s infinite;
>   background-position: bottom 10px right;
>   background-image: linear-gradient(to bottom, #eeeeee, white 25px);
> }
> .site-banner:hover {
>   color: rgb(40, 40, 40);
> }
> @keyframes slide-in {
>   from {
>     transform: translateX(-2rem) scale(0.5);
>   }
>   to {
>     transform: translateX(0);
>     opacity: 1;
>   }
> }
> ```

The web is full of examples of interesting CSS effects. Almost any CSS-related search will result in tons of
StackOverflow answers, interactive playgrounds featuring WYSIWYG editors, and blog posts. Many of these introduce some
really novel CSS examples. This is a great way to learn more about web development!

However, as the previous section demonstrated, it can sometimes be a pain to go from a CSS example to the equivalent
Kobweb code. We hope that *CSS 2 Kobweb* can help with that.

This project is already very useful, but it's still early days. If you find cases of *CSS 2 Kobweb* that are
incorrect, please consider [filing an issue](https://github.com/opLetter/css2kobweb/issues) in their repository.

### Still stuck?

Hopefully this section gave you insight into how you can explore CSS APIs on your own, but if you're stuck on getting
an effect working, remember you can reach out to one of the options in the [connecting with us▼](#connecting-with-us)
section, and someone in the community can probably help!

# Intermediate topics

## Specifying your application root

By default, Kobweb will automatically root every page to the [`KobwebApp` composable](https://github.com/varabyte/kobweb/blob/main/frontend/kobweb-core/src/jsMain/kotlin/com/varabyte/kobweb/core/App.kt)
(or, if using Silk, to a [`SilkApp` composable](https://github.com/varabyte/kobweb/blob/main/frontend/kobweb-silk/src/jsMain/kotlin/com/varabyte/kobweb/silk/SilkApp.kt)).
These perform some minimal common work (e.g. applying CSS styles) that should be present across your whole site.

This means if you register a page:

```kotlin
// jsMain/kotlin/com/mysite/pages/Index.kt

@Page
@Composable
fun HomePage() {
    /* ... */
}
```

then the final result that actually runs on your site will be:

```kotlin
// In a generated main.kt somewhere...

KobwebApp {
  HomePage()
}
```

It is likely you'll want to configure this further for your own application. Perhaps you have some initialization logic
that you'd like to run before any page gets run (like logic for updating saved settings into local storage). And for
many apps it's a great place to specify a full screen Silk `Surface` as that makes all children beneath it transition
between light and dark colors smoothly.

In this case, you can create your own root composable and annotate it with `@App`. If present, Kobweb will use that
instead of its own default. You should, of course, delegate to `KobwebApp` (or `SilkApp` if using Silk), as the
initialization logic from those methods should still be run.

Here's an example application composable override that I use in many of my own projects:

```kotlin
@App
@Composable
fun MyApp(content: @Composable () -> Unit) {
  SilkApp {
    val colorMode = ColorMode.current
    LaunchedEffect(colorMode) { // Relaunched every time the color mode changes
      localStorage.setItem("color-mode", colorMode.name)
    }

    // A full screen Silk surface. Sets the background based on Silk's palette and animates color changes.
    Surface(SmoothColorStyle.toModifier().minHeight(100.vh)) {
      content()
    }
  }
}
```

You can define *at most* a single `@App` on your site, or else the Kobweb Application plugin will complain at build
time.

## Updating default HTML styles with Silk

The default styles picked by browsers for many HTML elements rarely fit most site designs, and it's likely you'll want
to tweak at least some of them. A very common example of this is the default web font, which if left as is will make
your site look a bit archaic.

Most traditional sites overwrite styles by creating a CSS stylesheet and then linking to it in their HTML. However, if
you are using Silk in your Kobweb application, you can use an approach very similar to `ComponentStyle` discussed above
but for general HTML elements.

To do this, create an `@InitSilk` method. The context parameter includes a `stylesheet` property that represents the CSS
stylesheet for your site, providing a Silk-idiomatic API for adding CSS rules to it.

Below is a simple example that sets the whole site to more aesthetically pleasing fonts than the browser defaults, one
for regular text and one for code:

```kotlin
@InitSilk
fun initSilk(ctx: InitSilkContext) {
  ctx.stylesheet.registerStyleBase("body") {
    Modifier.fontFamily("Ubuntu", "Roboto", "Arial", "Helvetica", "sans-serif")
      .fontSize(18.px)
      .lineHeight(1.5)
  }

  ctx.stylesheet.registerStyleBase("code") {
    Modifier.fontFamily("Ubuntu Mono", "Roboto Mono", "Lucida Console", "Courier New", "monospace")
  }
}
```

> [!TIP]
> The `registerStyleBase` method is commonly used for registering styles with minimal code, but you can also use
> `registerStyle`, especially if you want to add some support for one or more psuedo-classes (
> e.g. `hover`, `focus`, `active`):
>
> ```kotlin
> ctx.stylesheet.registerStyle("code") {
>   base {
>     Modifier
>       .fontFamily("Ubuntu Mono", "Roboto Mono", "Lucida Console", "Courier New", "monospace")
>       .userSelect(UserSelect.None) // No copying code allowed!
>   }
>   hover {
>     Modifier.cursor(Cursor.NotAllowed)
>   }
> } 
> ``` 

## Setting application globals

Occasionally you might find yourself with a value at build time that you want your site to know at runtime.

For example, maybe you want to specify a version based on the current UTC timestamp. Or maybe you want to read a system
environment variable's value and pass that into your Kobweb site as a way to configure its behavior.

This is supported via Kobweb's `AppGlobals` singleton, which is like a `Map<String, String>` whose values you can set
from your project's build script using the `kobweb.app.globals` property.

Let's demonstrate this with the UTC version example.

In your application's `build.gradle.kts`, add the following code:

```kotlin
import java.time.LocalDateTime
import java.time.ZoneId
import java.time.format.DateTimeFormatter

plugins {
  /* ... */
  alias(libs.plugins.kobweb.application)
}

kobweb {
  app {
    globals.put(
      "version",
      LocalDateTime
          .now(ZoneId.of("UTC"))
          .format(DateTimeFormatter.ofPattern("yyyyMMdd.kkmm"))
    )
  }
}
```

You can then access them via the `AppGlobals.get` or `AppGlobals.getValue` methods:

```kotlin
val version = AppGlobals.getValue("version")
```

In your Kotlin project somewhere, it is recommended that you either add some type-safe extension methods, or you can
create your own wrapper object (based on your preference):

```kotlin
// SiteGlobals.kt

import com.varabyte.kobweb.core.AppGlobals

// Extension method approach ---------------------

val AppGlobals.version: String
  get() = getValue("version")

// Wrapper object approach -----------------------

object SiteGlobals {
  val version: String = AppGlobals.getValue("version")
}
```

At this point, you can access this value in your site's code, say for a tiny label that would look good in a footer
perhaps:

```kotlin
// components/widgets/SiteVersion.kt

val VersionTextStyle by ComponentStyle.base {
  Modifier.fontSize(0.6.cssRem)
}

@Composable
fun SiteVersion(modifier: Modifier = Modifier) {
  SpanText("v" + SiteGlobals.version, VersionTextStyle.toModifier().then(modifier))
}
```

## Globally replacing Silk widget styles

Silk widgets all use [component styles▲](#componentstyle) to power their look and feel.

Normally, if you want to tweak a style in select locations within your site, you just create a variant from that style:

```kotlin
val TweakedButtonStyle by ButtonStyle.addVariantBase { /* ... */ }

// Later...
Button(variant = TweakedButtonStyle) { /* ... */ }
```

But what if you want to globally change the look and feel of a widget across your entire site?

You could of course create your own composable which wraps some underlying composable with its own new style, e.g.
`MyButton` which defines its own `MyButtonStyle` that internally delegates to `Button`. However, you'd have to be
careful to make sure all new developers who add code to your site know to use `MyButton` instead of `Button` directly.

Silk provides another way, allowing you to modify any of its declared styles and/or variants in place.

You can do this via an `@InitSilk` method, which takes an `InitSilkContext` parameter. This context provides the `theme`
property, which provides the following family of methods for rewriting styles and variants:

```kotlin
@InitSilk
fun replaceStylesAndOrVariants(ctx: InitSilkContext) {
  ctx.theme.replaceComponentStyle(SomeStyle) { /* ... */ }
  ctx.theme.replaceComponentVariant(SomeStyle) { /* ... */ }
  ctx.theme.modifyComponentStyle(SomeStyle) { /* ... */ }
  ctx.theme.modifyComponentVariant(SomeStyle) { /* ... */ }
}
```

> [!NOTE]
> Technically, you can use these methods with your own site's declared styles and variants as well, but there should be
> no reason to do so since you can just go to the source and change those values directly. However, this can still be
> useful if you're using a third-party Kobweb library that provides its own styles and/or variants.

Use the `replace` versions if you want to define a whole new set of CSS rules from scratch, or use the `modify` versions
to layer additional changes on top of what's already there.

> [!CAUTION]
> Using `replace` on some of the more complex Silk styles can be tricky, and you may want to familiarize yourself with
> the details of how those widgets are implemented before attempting to do so. Additionally, once you replace a style
> in your site, you will be opting-out of any future improvements to that style that may be made in future versions of
> Silk.

Here's an example of replacing `ImageStyle` on a site that wants to force all images to have rounded corners and
automatically scale down to fit their container:

```kotlin
@InitSilk
fun replaceSilkImageStyle(ctx: InitSilkContext) {
  ctx.theme.replaceComponentStyleBase(ImageStyle) {
    Modifier
      .clip(Rect(cornerRadius = 8.px))
      .fillMaxWidth()
      .objectFit(ObjectFit.ScaleDown)
  }
}
```

and here's an example for a site that always wants its horizontal dividers to fill max width:

```kotlin
@InitSilk
fun makeHorizontalDividersFillWidth(ctx: InitSilkContext) {
  ctx.theme.modifyComponentStyleBase(HorizontalDividerStyle) {
    Modifier.fillMaxWidth()
  }
}
```

## Static layout vs. Full stack sites

There are two flavors of Kobweb sites: *static* and *full stack*.

A *static* site (or, more completely, a *static layout* site) is one where you export a bunch of frontend files (e.g.
`html`, `js`, and public resources) into a single, organized folder that gets served in a direct way by
a [static website hosting provider](https://en.wikipedia.org/wiki/Web_hosting_service#Static_page_hosting). In other
words, the name *static* does not refer to the behavior of your site but rather that of your hosting provider solution.

A *full stack* site is one where you write both the logic that runs on the frontend (i.e. on the user's machine) as well
as the logic that runs on the backend (i.e. on a server somewhere). This custom server must serve requested files (much
like a static web hosting service does) plus it should also define endpoints providing unique functionality tailored to
your site's needs.

> [!NOTE]
> Kobweb supports full stack sites using a non-standard file layout that a Kobweb server knows how to consume. It was
> designed to support a powerful, live-reloading experience during development. This layout is called the "kobweb"
> layout, to emphasize how tightly coupled it is to a Kobweb server.

When Kobweb was first written, it only provided the full stack solution, as being able to write your own server logic
enabled a maximum amount of power and flexibility. The mental model for using Kobweb during this early time was simple
and clear.

However, in practice, most projects didn't need this power. A website can give users a very clean, dynamic experience
simply by writing responsive frontend logic to make it look good, e.g. with animations and delightful user interactions.

Additionally, many "*Feature* as a Service" solutions have popped up over the years, which can provide a ton of
convenient functionality that used to require a custom server. These days, you can easily integrate auth, database, and
analytics solutions all without writing a single line of backend code.

The process for exporting a bunch of files in a way that can be consumed by a static web hosting provider tends to be
*much* faster *and* cheaper than using a full stack solution. Therefore, you should prefer a static site layout unless
you have a specific need for a full stack approach.

Some possible reasons to use a custom server are:
* needing to communicate with other, private backend services in your company.
* intercepting requests as an intermediary for some third-party service where you own a very sensitive API key that you
  don't want to leak (such as a service that delegates to ChatGPT).
* acting as a hub to connect multiple clients together (such as a chat server).

If you aren't sure which category you fall into, then you should probably be creating a static layout site. It's much
easier to migrate from a static layout site to a full stack site later than the other way around.

### Exporting and running

Both site flavors require an export. To export your site with a static layout, use the `kobweb export --layout static`
command, while for full stack the command is `kobweb export --layout kobweb` (or just `kobweb export` since `kobweb` is
the default layout as it originally was the only way).

Once exported, you can test your site by running it locally before uploading. You run a static site with
`kobweb run --env prod --layout static` and a full stack site with `kobweb run --env prod --layout kobweb` (or just
`kobweb run --env prod`).

### Deploying

A static site gets exported into `.kobweb/site` by default (you can configure this location in your `.kobweb/conf.yaml`
file if you'd like). You can then upload the contents of that folder to the static web hosting provider of your choice.

Deploying a full stack site is a bit more complex, as different providers have wildly varying setups, and some users may
even decide to run their own web server themselves. However, when you export your Kobweb site, scripts are generated for
running your server, both for *nix platforms (`.kobweb/server/start.sh`) and the Windows
platform (`.kobweb/server/start.bat`). If the provider you are using speaks Dockerfile, you can set `ENTRYPOINT` to
either of these scripts (depending on the server's platform).

Going in more detail than this is outside the scope of this README. However, you can read my blog posts for a lot more
information and some clear, concrete examples:

* [Static site generation and deployment with Kobweb](https://bitspittle.dev/blog/2022/staticdeploy)
* [Deploying Kobweb into the cloud](https://bitspittle.dev/blog/2023/clouddeploy)

## Communicating with the server

Let's say you've decided on creating a full stack website using Kobweb. This section walks you through setting it up as
well as introducing the various APIs for communicating to the backend from the frontend.

### Declare a full stack project

A Kobweb project will always at least have a JavaScript component, but if you declare a JVM target, that will be used to
define custom server logic that can then be used by your Kobweb site.

It's easiest to let Kobweb do it for you. In your site's build script, make sure you've declared
`configAsKobwebApplication(includeServer = true)`:

```kotlin
// site/build.gradle.kts
import com.varabyte.kobweb.gradle.application.util.configAsKobwebApplication

plugins {
    alias(libs.plugins.kobweb.multiplatform)
    alias(libs.plugins.jetbrains.compose)
    alias(libs.plugins.kobweb.application)
}

/* ... */

kotlin {
    configAsKobwebApplication(includeServer = true)
    /* ... */
}
```

> [!IMPORTANT]
> `configAsKobwebApplication(includeServer = true)` declares and sets up both `js()` and `jvm()`
> [Kotlin Multiplatform targets](https://kotlinlang.org/docs/multiplatform-set-up-targets.html) for you. If you don't
> set `includeServer = true` explicitly, only the JS target will be declared.

The easy way to check if everything is set up correctly is to open your project inside IntelliJ IDEA, wait for it to
finish indexing, and check that the `jvmMain` folder is detected as a module (if so, it will be given a special icon
and look the same as the `jsMain` folder):

![Kobweb JVM main set up correctly](https://github.com/varabyte/media/raw/main/kobweb/images/kobweb-jvm-main.png)

### Define API routes

You can define and annotate methods which will generate server endpoints you can interact with. To add one:

1. Define your method (optionally `suspend`able) in a file somewhere under the `api` package in your `jvmMain` source
   directory.
1. The method should take exactly one argument, an `ApiContext`.
1. Annotate it with `@Api`

For example, here's a simple method that echoes back an argument passed into it:

```kotlin
// jvmMain/kotlin/com/mysite/api/Echo.kt

@Api
fun echo(ctx: ApiContext) {
    // ctx.req is for the incoming request, ctx.res for responding back to the client

    // Params are parsed from the URL, e.g. here "/api/echo?message=..."
    val msg = ctx.req.params["message"] ?: ""
    ctx.res.setBodyText(msg)
}
```

After running your project, you can test the endpoint by visiting `mysite.com/api/echo?message=hello`

You can also trigger the endpoint in your frontend code by using the extension `api` property added to the
`kotlinx.browser.window` class:

```kotlin
@Page
@Composable
fun ApiDemoPage() {
  val coroutineScope = rememberCoroutineScope()

  Button(onClick = {
    coroutineScope.launch {
      println("Echoed: " + window.api.get("echo?message=hello").decodeToString())
    }
  }) { Text("Click me") }
}
```

All the HTTP methods are supported (`post`, `put`, etc.).

These methods will throw an exception if the request fails for any reason. Note that for every HTTP method, there's a
corresponding "try" version that will return null instead (`tryPost`, `tryPut`, etc.).

If you know what you're doing, you can of course always use [`window.fetch(...)`](https://developer.mozilla.org/en-US/docs/Web/API/fetch)
directly.

### `@InitApi` methods and initializing services

Kobweb also supports declaring methods that should be run when your server starts up, which is particularly useful for
initializing services that your `@Api` methods can then use. These methods must be annotated with `@InitApi` and must
take a single `InitApiContext` parameter.

> [!IMPORTANT]
> If you are running a development server and change any of your backend code, causing a live reloading event, the
> init methods will be run again.

The `InitApiContext` class exposes a mutable set property (called `data`) which you can put anything into. Meanwhile,
`@Api` methods expose an immutable version of `data`. This allows you to initialize a service in an `@InitApi` method
and then access it in your `@Api` methods.

Let's demonstrate a concrete example, imagining we had an interface called `Database` with a mutable
subclass `MutableDatabase` that implements it and provides additional APIs for mutating the database.

The skeleton for registering and later querying such a database instance might look like this:

```kotlin
@InitApi
fun initDatabase(ctx: InitApiContext) {
  val db = MutableDatabase()
  db.createTable("users", listOf("id", "name")).apply {
    addRow(listOf("1", "Alice"))
    addRow(listOf("2", "Bob"))
  }
  db.loadResource("products.csv")

  ctx.data.add<Database>(db)
}

@Api
fun getUsers(ctx: ApiContext) {
  if (ctx.req.method != HttpMethod.GET) return
  val db = ctx.data.get<Database>()
  ctx.res.setBodyText(db.query("SELECT * FROM users").toString())
}
```

### Define API streams

Kobweb servers also support persistent connections via streams. Streams are essentially named channels that maintain
continuous contact between the client and the server, allowing either to send messages to the other at any time. This is
especially useful if you want your server to be able to communicate updates to your client without needing to poll.

Additionally, multiple clients can connect to the same stream. In this case, the server can choose to not only send a
message back to your client, but also to broadcast messages to all users (or a filtered subset of users) on the same
stream. You could use this, for example, to implement a chat server with rooms.

Like API routes, API streams must be defined under the `api` package in your `jvmMain` source directory. By default, the
name of the stream will be derived from the file name and path that it's declared in.

Unlike API routes, API streams are defined as properties, not methods. This is because API streams need to be a bit more
flexible than routes, since streams consist of multiple distinct events: client connection, client messages, and
client disconnection.

Streams do not have to be annotated. The Kobweb Application plugin can automatically detect them.

For example, here's a simple stream that echoes back any argument passed into it:

```kotlin
// jvmMain/kotlin/com/mysite/api/Echo.kt

val echo = object : ApiStream {
  override suspend fun onClientConnected(ctx: ClientConnectedContext) {
    // Optional: ctx.stream.broadcast a message to all other clients that ctx.clientId connected
    // Optional: Update ctx.data here, initializing data associated with ctx.clientId
  }
  override suspend fun onTextReceived(ctx: TextReceivedContext) {
    ctx.stream.send(ctx.text)
  }
  override suspend fun onClientDisconnected(ctx: ClientDisconnectedContext) {
    // Optional: ctx.stream.broadcast a message to all other clients that ctx.clientId disconnected
    // Optional: Update ctx.data here, removing data associated with ctx.clientId
  }
}
```

To communicate with an API stream from your site, you need to create a stream connection there:

```kotlin
@Page
@Composable
fun ApiStreamDemoPage() {
  val echoStream = remember { ApiStream("echo") }
  LaunchedEffect(Unit) {
    echoStream.connect(object : ApiStreamListener {
      override fun onConnected(ctx: ConnectedContext) {  }
      override fun onTextReceived(ctx: TextReceivedContext) { console.log("Echoed: ${ctx.text}") }
      override fun onDisconnected(ctx: DisconnectedContext) {  }
    })
  }

  Button(onClick = {
      echoStream.send("hello!")
  }) { Text("Click me") }
}
```

After running your project, you can click on the button and check the console logs. If everything is working properly,
you should see "Echoed: hello!" for each time you pressed the button.

> [!TIP]
> The `examples/chat` template project uses API streams to implement a very simple chat application, so you can
> reference that project for a more realistic example.

#### API stream conveniences

The above example demonstrated API streams in their most verbose form. However, depending on your use-case, you can
elide a fair bit of boilerplate.

First of all, the connect and disconnect handlers are optional, so you can omit them if you don't need them. Let's
simplify the echo example:

```kotlin
// Backend
val echo = object : ApiStream {
  override suspend fun onTextReceived(ctx: TextReceivedContext) { ctx.stream.send(ctx.text) }
}

// Frontend
val echoStream = remember { ApiStream("echo") }
LaunchedEffect(Unit) {
  echoStream.connect(object : ApiStreamListener {
    override fun onTextReceived(ctx: TextReceivedContext) { console.log("Echoed: ${ctx.text}") }
  })
}
```

Additionally, if you only care about the text event, there are convenience overrides for that:

```kotlin
// Backend
val echo = ApiStream { ctx -> ctx.stream.send(ctx.text) }

// Frontend
val echoStream = remember { ApiStream("echo") }
LaunchedEffect(Unit) {
  echoStream.connect { ctx -> console.log("Echoed: ${ctx.text}") }
}
```

And *finally*, you can simplify the frontend code even further by using the `rememberApiStream` composable:

```kotlin
// Frontend
val echoStream = rememberApiStream("echo") { text -> console.log("Echoed: $text") }

// ApiStreamListener version also available:
// val echoStream = rememberApiStream("echo", object : ApiStreamListener { ... })
```

In practice, your API streams will probably be a bit more involved than the echo example, but it's nice to know that you
can handle some cases only needing a one-liner on the server and another on the client to create a persistent
client-server connection!

### API routes vs. API streams

When faced with a choice, use API routes as often as you can. They are conceptually simpler, and you can query API
endpoints with a CLI program like curl and sometimes even visit the URL directly in your browser. They are great for
handling queries of or updates to server resources in response to user-driven actions (like visiting a page or clicking
on a button). Every operation you perform returns a clear response code in addition to some payload information.

Meanwhile, API streams are very flexible and can be a natural choice to handle high-frequency communication. But they
are also more complex. Unlike a simple request / response pattern, you are instead opting in to manage a potentially
long lifetime during which you can receive any number of events. You may have to concern yourself about interactions
between all the clients on the stream as well. API streams are fundamentally stateful.

You often need to make a lot of decisions when using API streams. What should you do if a client or server disconnects
earlier than expected? How do you want to communicate to the client that their last action succeeded or failed (and you
need to be clear about exactly which action because they might have sent another one in the meantime)? What structure do
you want to enforce, if any, between a client and server connection where both sides can send messages to each other at
any time?

Most importantly, API streams may not horizontally scale as well as API routes. At some point, you may find yourself in
a situation where a new web server is spun up to handle some intense load.

If you're using API routes, you're already probably delegating to a database service as your data backend, so this may
just work seamlessly.

But for API streams, you many naturally find yourself writing a bunch of broadcasting code. However, this only works to
communicate between all clients that are connected to the same server. Two clients connected to the same stream on
different servers are effectively in different, disconnected worlds.

The above situation is often handled by using a pubsub service (like Redis). This feels somewhat equivalent to using a
database as a service in the API route situation, but this code might not be as straightforward to migrate.

API routes and API streams are not a you-must-use-one-or-the-other situation. Your project can use both! In general, try
to imagine the case where a new server might get spun up, and design your code to handle that situation gracefully. API
routes are generally safe to use, so use them often. However, if you have a situation where you need to communicate
events in real-time, especially situations where you want your client to be continuously directed what to do by the
server via events, API streams are a great choice.

> [!NOTE]
> You can also search online about REST vs WebSockets, as these are the technologies that API routes and API streams are
> implemented with. Any discussions about them should apply here as well.

# Advanced topics

## Setting your site's route prefix

Typically, sites live at the top level. This means if you have a root file `index.html` and your site is hosted at
the domain `https://mysite.com` then that HTML file can be accessed by visiting `https://mysite.com/index.html`.

However, in some cases your site may be hosted under a subfolder, such as `https://example.com/products/myproduct/`, in which case your site's root `index.html` file would live at `https://example.com/products/myproduct/index.html`.

Kobweb needs to know about this subfolder structure so that it takes them into account in its routing logic. This can be
specified in your project's `.kobweb/conf.yaml` file with the `routePrefix` value under the `site` section:

```yaml
site:
  title: "..."
  routePrefix: "..."
```

where the value of `routePrefix` is the part between the origin part of the URL and your site's root. For example, if
your site is rooted at `https://example.com/products/myproduct/`, then the value of `routePrefix` would be `products/myproduct`.

> [!NOTE]
> If you are planning to host your site on GitHub Pages using the default `github.io` domain, you will need to set an
> appropriate `routePrefix` value. For a concrete example of setting `routePrefix` for GitHub Pages,
> [check out this relevant section](https://bitspittle.dev/blog/2022/staticdeploy#github-pages) from my blog post about
> exporting static layout sites.

Outside of setting your `routePrefix` in the `conf.yaml` file, you can design your site without explicitly mentioning
it, as Kobweb's composables handle it for you. For example, `Link("docs/manuals/v123.pdf")` (or `Anchor` if you're not
using Silk) will automatically resolve to `https://example.com/products/myproduct/docs/manuals/v123.pdf`.

If you do need to access the route prefix in your own code, you can do so by referencing the `RoutePrefix.value`
companion property or by utilizing the `RoutePrefix.prepend(...)` companion method. This should rarely be required in
practice, however.

> [!NOTE]
> This note is included for anyone who wants to better understand the reason for this feature's design in Kobweb.
>
> Normally, websites are flexible enough to be hosted under any subfolder because they can use relative paths.
> For example, if you are on page `a/b/c` and you need to get to `e/f/g`, you would set your link to `../../../e/f/g`
> and not `/e/f/g`. In this setup, if you referenced an icon in your top-level `index.html` file, you would use
> `favicon.ico` (a relative path to a sibling file) and not `/favicon.ico`.
>
> However, Kobweb is built on top of a reactive framework (Compose HTML) normally meant for SPAs (Single Page
> Applications). In this setup, the same code is used to handle any URL in your site, at which point it intercepts the
> URL value and renders the associated content using some giant switch case in its routing logic.
>
> This means that Kobweb has a single, global `index.html` which is used for all pages on the site. (If you look at it,
> you'll mainly see a minimal DOM skeleton that acts as a container for your dynamically generated pages, plus a script
> link to the code of your site.)
>
> Now, imagine if this `index.html` linked to `favicon.ico`, as in the relative path case. If you were to
> visit `https://example.com/products/myproduct/a/b/c`, you would ultimately get served the global `index.html`
> file that would then look for the icon file at `https://example.com/products/myproduct/a/b/c/favicon.ico`, where
> it doesn't exist. In other words, Kobweb needs help to know that the icon file it is looking for is always at
> `https://example.com/products/myproduct/favicon.ico`, so that the `index.html` file link is valid in whatever
> context it is served.
>
> If you were creating your site the traditional way, you might have one hand-crafted HTML file per page, where each one
> would have its own unique link to `favicon.ico`. Perhaps the rooted `index.html` file would use `favicon.ico` and the
> one located under `a/b/c` would use `../../../favicon.ico`.
>
> But, in Kobweb, since we're using the same `index.html` file for every page, we use the absolute path `/favicon.ico`,
> or, in the case of a route prefix being set, `/${routePrefix}/favicon.ico`.

## Splitting Kobweb code across multiple modules

For simplicity, new projects can choose to put all their pages and widgets inside a single application module, e.g.
`site/`.

However, you can define components and/or pages in separate modules and apply the `com.varabyte.kobweb.library` plugin
on them (in contrast to your main module which applies the `com.varabyte.kobweb.application` plugin.)

In other words, you can split up and organize your project like this:

```
my-project
├── sitelib
│   ├── build.gradle.kts # apply "com.varabyte.kobweb.library"
│   └── src/jsMain
│       └── kotlin.org.example.myproject.sitelib
│           ├── components
│           └── pages
└── site
    ├── build.gradle.kts # apply "com.varabyte.kobweb.application"
    ├── .kobweb/conf.yaml
    └── src/jsMain
        └── kotlin.org.example.myproject.site
            ├── components
            └── pages
```

If you'd like to explore a multimodule project example, you can do so by running:

```bash
$ kobweb create examples/chat
```

which demonstrates a chat application with its auth and chat functionality each managed in their own separate modules.

## Generating site code at compile time

Occasionally, you might find yourself wanting code for your site that is better generated programmatically than written
by hand.

The recommended best practice is to create a Gradle task that is associated with its own unique output directory, use
the task to write some code to disk under that directory, and then add that task as a source directory for your project.

> [!NOTE]
> The reason to encourage tasks with their own unique output directory is because this approach is very friendly with
> Gradle caching. You may [read more here](https://docs.gradle.org/current/userguide/build_cache_concepts.html#concepts_overlapping_outputs)
> to learn about this in more detail.
>
> Adding your task as a source directory ensures it will get triggered automatically before the Kobweb tasks responsible
> for processing your project are themselves run.

You want to do this even if you only plan to generate a single file. This is because associating your task with an
output directory is what enables it to be used in place of a source directory.

The structure for this approach generally looks like this:

```kotlin
// e.g. site/build.gradle.kts

val generateCodeTask = tasks.register("generateCode") {
  group = "myproject"
  // You may not need an input file or dir for your task, and if so, you can exclude the next line. If you do need one,
  // I'm assuming it is a data file or files in your resources somewhere.
  val resInputDir = layout.projectDirectory.dir("src/jsMain/resources")
  val genOutputDir = layout.buildDirectory.dir("generated/$group/src/jsMain/kotlin")

  inputs.dir(resInputDir).withPathSensitivity(PathSensitivity.RELATIVE)
  outputs.dir(genOutputDir)

  doLast {
    genOutputDir.get().file("org/example/pages/SomeCode.kt").asFile.apply {
      parentFile.mkdirs()
      // find and parse file out of resInputDir and write generated code here:
      writeText(/* ... */)

      println("Generated $absolutePath")
    }
  }
}

kotlin {
  configAsKobwebApplication()
  val commonMain by getting { /* ... */ }
  val jsMain by getting {
    kotlin.srcDir(generateCodeTask) // <----- Set your task here
    dependencies { /* ... */ }
  }
}
```

If you want to see this working in action, you
can [check out my blog site's build script here](https://github.com/bitspittle/bitspittle.dev/blob/f7208543046e25337e73b5ede07ff576623962b0/site/build.gradle.kts#L104),
where it is used to generate a listing page for all blog posts.

## Adding Kobweb to an existing project

Currently, Kobweb is still under active development, and due to our limited resources, we are focusing on improving the
path to creating a new project from scratch. However, some users have shown interest in Kobweb but already have an
existing project and aren't sure how to add Kobweb into it.

As long as you understand that this path isn't officially supported yet, we'll provide steps below to take which may
help people accomplish this manually for now. Honestly, the hardest part is creating a correct `.kobweb/conf.yaml`,
which the following steps help you work around:

1. Be sure to check the Kobweb compatibility matrix [(see: COMPATIBILITY.md)](https://github.com/varabyte/kobweb/blob/main/COMPATIBILITY.md)
   to make sure you can match the versions it expects.
2. Create a dummy app project somewhere. Pay attention to the questions it asks you, as you may want to choose a
   package name that matches your project.
   ```bash
   # In some tmp directory somewhere
   kobweb create app
   # or `kobweb create app/empty`, if you are already
   # experienced with Kobweb and know what you're doing
   ```
3. When finished, copy the `site` subfolder out into your own project. (Once done, you can delete the dummy project, as
   it has served its usefulness.)
   ```bash
   cp -r app/site /path/to/your/project
   # delete app
   ```
4. In your own project's root `settings.gradle.kts` file, include the new module *and* add our custom artifact
   repository link so your project can find the Kobweb Gradle plugins.
   ```kotlin
   // settings.gradle.kts
   pluginManagement {
     repositories {
       // ... other repositories you already declared ...
       maven("https://us-central1-maven.pkg.dev/varabyte-repos/public")
     }
   }
   // ... other includes you already declared
   include(":site")
   ```
5. In your project's root `build.gradle.kts` file, add our custom artifact repository there as well (so your project can
   find Kobweb libraries)
   ```kotlin
   // build.gradle.kts
   subprojects {
     repositories {
       // ... other repositories you already declared ...
       maven("https://us-central1-maven.pkg.dev/varabyte-repos/public")
     }
   }

   // If you prefer, you can just declare this directly inside the
   // repositories block in site's `build.gradle.kts` file, but I
   // like declaring my maven repositories globally.
   ```
6. Kobweb uses version catalogs for its dependencies. Add or update your version catalog under
   `gradle/libs.versions.toml`
   ```toml
   [versions]
   jetbrains-compose = "..." # replace with actual version, see COMPATIBILITY.md!
   kobweb = "..." # replace with actual version
   kotlin = "..." # replace with actual version

   [libraries]
   kobweb-api = { module = "com.varabyte.kobweb:kobweb-api", version.ref = "kobweb" }
   kobweb-core = { module = "com.varabyte.kobweb:kobweb-core ", version.ref = "kobweb" }
   kobweb-silk = { module = "com.varabyte.kobweb:kobweb-silk", version.ref = "kobweb" }
   kobwebx-markdown = { module = "com.varabyte.kobwebx:kobwebx-markdown", version.ref = "kobweb" }
   silk-icons-fa = { module = "com.varabyte.kobwebx:silk-icons-fa", version.ref = "kobweb" }

   [plugins]
   jetbrains-compose = { id = "org.jetbrains.compose", version.ref = "jetbrains-compose" }
   kobweb-application = { id = "com.varabyte.kobweb.application", version.ref = "kobweb" }
   kobwebx-markdown = { id = "com.varabyte.kobwebx.markdown", version.ref = "kobweb" }
   kotlin-multiplatform = { id = "org.jetbrains.kotlin.multiplatform", version.ref = "kotlin" }
   ```

If everything is working as expected, you should be able to run Kobweb within your project now:

```bash
# In /path/to/your/project
cd site
kobweb run
```

If you're still having issues, you may want to [connect with us▼](#connecting-with-us)
for support (but understand that getting Kobweb added to complex existing projects may not be something we can currently
prioritize).

## Exporting your site in a GitHub workflow

While you can always export your site manually on your machine, you may want to automate this process. A common
solution for this is a [GitHub workflow](https://docs.github.com/en/actions/using-workflows).

For your convenience, we include a sample workflow below that exports your site and then uploads the results (which can
be downloaded from a link shown in the workflow summary page):

```yaml
# .github/workflows/export-site.yml

name: Export Kobweb site

on:
  workflow_dispatch:

jobs:
  export_and_upload:
    runs-on: ubuntu-latest
    defaults:
      run:
        shell: bash

    env:
      KOBWEB_CLI_VERSION: 0.9.13

    steps:
      - uses: actions/checkout@v3
      - uses: actions/setup-java@v3
        with:
          distribution: temurin
          java-version: 11

      # When projects are created on Windows, the executable bit is sometimes lost. So set it back just in case.
      - name: Ensure Gradle is executable
        run: chmod +x gradlew

      - name: Setup Gradle
        uses: gradle/gradle-build-action@v2

      - name: Query Browser Cache ID
        id: browser-cache-id
        run: echo "value=$(./gradlew -q :site:kobwebBrowserCacheId)" >> $GITHUB_OUTPUT

      - name: Cache Browser Dependencies
        uses: actions/cache@v3
        id: playwright-cache
        with:
          path: ~/.cache/ms-playwright
          key: ${{ runner.os }}-playwright-${{ steps.browser-cache-id.outputs.value }}

      - name: Fetch kobweb
        uses: robinraju/release-downloader@v1.7
        with:
          repository: "varabyte/kobweb-cli"
          tag: "v${{ env.KOBWEB_CLI_VERSION }}"
          fileName: "kobweb-${{ env.KOBWEB_CLI_VERSION }}.zip"
          tarBall: false
          zipBall: false

      - name: Unzip kobweb
        run: unzip kobweb-${{ env.KOBWEB_CLI_VERSION }}.zip

      - name: Run export
        run: |
          cd site
          ../kobweb-${{ env.KOBWEB_CLI_VERSION }}/bin/kobweb export --notty --layout static

      - name: Upload site
        uses: actions/upload-artifact@v3
        with:
          name: site
          path: site/.kobweb/site/
          if-no-files-found: error
          retention-days: 1
```

You can copy this workflow (or parts of it) into your own GitHub project and then modify it to your needs.

Some notes...

* ***workflow_dispatch***: This means that you can manually trigger this workflow from the GitHub UI, which I
  suggested here to prevent running an expensive export operation more than you need to. Of course, you can also
  configure your workflow to run on a schedule, or on push to a branch, etc.
* ***Setup Gradle***: This action is optional but I recommend it because it configures a bunch of caching for you.
* ***Caching the browser***: `kobweb export` needs to download a browser the first time it is run. This workflow sets up
  a cache that saves it across runs. The cache is tagged with a unique ID so that future Kobweb releases, which may
  change the version of the browser downloaded, will use a new cache bucket (allowing GitHub to eventually clean up the old
  one).
* ***Upload site***: This action uploads the exported site as an artifact. You can then download the artifact from the
  workflow summary page. Your own workflow will likely delete this action and do something else here, like upload to a
  web server (or some location accessible by your web server) or copy files over into a `gh_pages` repository. I've
  included this here (and set the retention days very low) just so you can verify that the workflow is working for your
  project.

For a simple site, the above workflow should take about 2 minutes to run.

## Arithmetic for `StyleVariable`s using `calc`

`StyleVariable`s work in a subtle way that is usually fine until it isn't -- which is often when you try to interact
with their values instead of just passing them around.

Specifically, this would compile but be a problem at runtime:

```kotlin
val MyOpacityVar by StyleVariable<Number>()

// later...

// Border opacity should be more opaque than the rest of the widget
val borderOpacity = max(1.0, MyOpacityVar.value().toDouble() * 2)
```

To see what the problem is, let's first take a step back. The following code:

```kotlin
val MyOpacityVar by StyleVariable<Number>()

// later...
Modifier.opacity(MyOpacityVar.value())
```

generates the following CSS:

```css
opacity: var(--my-opacity);
```

However, `MyOpacityVar` acts like a `Number` in our code! How does something that effectively has a type of `Number`
generate text output like `var(--my-opacity)`?

This is accomplished through the use of Kotlin/JS's `unsafeCast`, where you can tell the compiler to treat a value as a
different type than it actually is. In this case, `MyOpacityVar.value()` returns some object which the Kotlin compiler
*treats* like a `Number` for compilation purposes, but it is really some class instance whose `toString()` evaluates to
`var(--my-opacity)`.

Therefore, `Modifier.opacity(MyOpacityVar.value())` works seemingly like magic! However, if you try to do some
arithmetic, like `MyOpacityVar.value().toDouble() * 0.5`, the compiler might be happy, but things will break silently at
<<<<<<< HEAD
runtime when the JS engine is asked to do math with something that's not really a number.
=======
runtime, when the JS engine is asked to do math on something that's not really a number.
>>>>>>> 5649ba80

In CSS, doing math with variables is accomplished by using `calc` blocks, so Kobweb offers its own `calc` method to
mirror this. When dealing with raw numerical values, you must wrap them in `num` so we can escape the raw type system
which was causing runtime confusion above:

```kotlin
calc { num(MyOpacityVar.value()) * num(0.5) }
// Output: "calc(var(--my-opacity, 1) * 0.5)"
```

At this point, you can write code like this:

```kotlin
Modifier.opacity(calc { num(MyOpacityVar.value()) * num(0.5) })
```

It's a little hard to remember to wrap raw values in `num`, but you will get compile errors if you do it wrong.

Working with variables representing length values don't require calc blocks because Compose HTML supports mathematical
operations on such numeric unit types:

```kotlin
val MyFontSizeVar by StyleVariable<CSSLengthNumericValue>()

MyFontSizeVar.value() + 1.cssRem
// Output: "calc(var(--my-font-size) + 1rem)"
```

However, a calc block could still be useful if you were starting with a raw number that you wanted to convert to a size:

```kotlin
val MyFontSizeScaleFactorVar by StyleVariable<Number>()

calc { MyFontSizeScaleFactorVar.value() * 16.px }
// Output: calc(var(--my-font-size-scale-factor) * 16px)
```

## Kobweb Server Plugins

Many users who create a full stack application generally expect to completely own both the client- and server-side code.

However, being an opinionated framework, Kobweb provides a custom Ktor server in order to deliver some of its features.
For example, it implements the logic for handling [server API routes▲](#define-api-routes) as well as some live reloading
functionality.

It would not be trivial to refactor this behavior into some library that users could import into their own backend
server. As a compromise, some server configuration is exposed by the `.kobweb/conf.yaml` file, and this has been the
main way users could affect the server's behavior.

That said, there will always be some use cases that Kobweb won't anticipate. So as an escape hatch, Kobweb allows users
who know what they're doing to write their own plugins to extend the server.

> [!NOTE]
> The Kobweb Server plugin feature is still fairly new. If you use it, please consider
> [filing issues](https://github.com/varabyte/kobweb/issues/new?assignees=&labels=enhancement&projects=&template=feature_request.md&title=)
> for any missing features and [connecting with us▼](#connecting-with-us) to share any feedback you have about your
> experience.

Creating a Kobweb server plugin is relatively straightforward. You'll need to:

* Create a new module in your project that produces a JAR file that bundles an implementation of
  the `KobwebServerPlugin` interface.
* Move a copy of that jar under your project's `.kobweb/server/plugins` directory.

### Create a Kobweb Server Plugin

The following instructions are based on a Kobweb multimodule setup, like the one created by `kobweb create app`.

* Create a new module in your project.
  * For example, name it "demo-server-plugin".
  * Be sure to update your `settings.gradle.kts` file to include the new project.
* Add a new entry for the `kobweb-server-project` library in `.gradle/libs.versions.toml`:
  ```toml
  [libraries]
  kobweb-server-plugin = { module = "com.varabyte.kobweb:kobweb-server-plugin", version.ref = "kobweb" }
  ```
* **For all remaining steps, create all files / directories under your new module's directory (e.g. `demo-server-plugin/`).**
* Create `build.gradle.kts`:
  ```kotlin
    plugins {
      kotlin("jvm")
    }
    group = "org.example.app" // update to your own project's group
    version = "1.0-SNAPSHOT"

    tasks.jar {
      // Remove the version number
      archiveFileName.set("${project.name}.jar")
    }

    dependencies {
      compileOnly(libs.kobweb.server.plugin)
    }
  ```
  * We omit the version number to prevent the accumulation of multiple versioned copies of the same plugin ended up in
    the Kobweb server. Instead, each new version should replace the previous one.
* Create `src/main/kotlin/DemoKobwebServerPlugin.kt`:
  ```kotlin
  import com.varabyte.kobweb.server.plugin.KobwebServerPlugin
  import io.ktor.server.application.Application
  import io.ktor.server.application.log

  class DemoKobwebServerPlugin : KobwebServerPlugin {
    override fun configure(application: Application) {
      application.log.info("REPLACE ME WITH REAL CONFIGURATION")
    }
  }
  ```
  * As the Kobweb server is written in Ktor, you should familiarize yourself
    with [Ktor's documentation](https://ktor.io/docs/plugins.html).
* Create `src/main/resources/META-INF/services/com.varabyte.kobweb.server.plugin.KobwebServerPlugin`:
  ```text
  org.example.app.DemoKobwebServerPlugin
  ```
  * This helps the JDK discover service implementations bundled within a JAR. You can
    read [this helpful article](https://www.baeldung.com/java-spi) to learn more about this useful Java feature.

### Copy your plugin jar manually

After building your JAR (`./gradlew :demo-server-plugin:jar`), manually copy it from `build/libs/` to your Kobweb
project's `.kobweb/server/plugins` directory.

Upon the next Kobweb server run (e.g. via `kobweb run`), if you check the logs, you should see something like this:

```text
[main] INFO  ktor.application - Autoreload is disabled because the development mode is off.
[main] INFO  ktor.application - REPLACE ME WITH REAL CONFIGURATION
[main] INFO  ktor.application - Application started in 0.112 seconds.
[main] INFO  ktor.application - Responding at http://0.0.0.0:8080
```

### Copy your plugin jar automatically

For convenience, the Kobweb Gradle Application plugin provides a way to notify it about your JAR task, and it will build
and copy it over for you automatically.

In your Kobweb project's build script, include the following `notify...` line:

```kotlin
// site/build.gradle.kts

kobweb { /* ... */ }

notifyKobwebAboutServerPluginTask(project(":demo-server-plugin").tasks.named("jar", Jar::class))

kotlin { /* ... */ }
```

Once this is set up, you can modify your Kobweb server plugin, quit the server if one is running, and then rerun
`kobweb run` to have it pick up your changes automatically.

## Using your own backend with Kobweb

You may already have an existing and complex backend, perhaps written with Ktor or Spring Boot, and, if so, are
wondering if you can integrate Kobweb with it.

The recommended solution for now is to export your site using a static layout
([read more about static layout sites here▲](#static-layout-vs-full-stack-sites)) and then add code to your backend to
serve the files yourself, as it is fairly trivial.

When you export a site statically, it will generate all files into your `.kobweb/site` folder. Then, if using Ktor, for
example, serving these files is a one-liner:

```kotlin
routing {
    staticFiles("/", File(".kobweb/site"))
}
```

If you need to access HTTP endpoints exposed by your backend, you can use [`window.fetch(...)`](https://developer.mozilla.org/en-US/docs/Web/API/fetch)
directly, or you can use the convenience `http` property that Kobweb adds to the `window` object which exposes
all the HTTP methods (`get`, `post`, `put`, etc.):

```kotlin
@Page
@Composable
fun CustomBackendDemoPage() {
  LaunchedEffect(Unit) {
    val endpointResponse = window.http.get("/my/endpoint?id=123").decodeToString()
    /* ... */
  }
}
```

Unfortunately, using your own backend does mean you're opting out of using Kobweb's full stack solution, which means you
won't have access to Kobweb's API routes, API streams, or live reloading support. This is a situation we'd like to
improve someday ([link to tracking issue](https://github.com/varabyte/kobweb/issues/22)), but we don't have enough
resources to be able to prioritize resolving this for a 1.0 release.

## `CSSNumericValue` typealiases

Kobweb introduces a handful of typealiases for CSS unit values, basing them off of the `CSSNumericValue` class and
extending the set defined by Compose HTML:

```kotlin
typealias CSSAngleNumericValue = CSSNumericValue<out CSSUnitAngle>
typealias CSSLengthOrPercentageNumericValue = CSSNumericValue<out CSSUnitLengthOrPercentage>
typealias CSSLengthNumericValue = CSSNumericValue<out CSSUnitLength>
typealias CSSPercentageNumericValue = CSSNumericValue<out CSSUnitPercentage>
typealias CSSFlexNumericValue = CSSNumericValue<out CSSUnitFlex>
typealias CSSTimeNumericValue = CSSNumericValue<out CSSUnitTime>
```

This section explains why they were added and why you should almost always prefer using them.

### Background

#### CSSSizeValue

When you write CSS values like `10.px`, `5.cssRem`, `45.deg`, or even `30.s` into your code, you normally don't have to
think too much about their types. You just create them and pass them into the appropriate Kobweb / Compose HTML APIs.

Let's discuss what is actually happening when you do this. Compose HTML provides a `CSSSizeValue` class which represents
a number value and its unit.

```kotlin
val lengthValue = 10.px // CSSSizeValue<CSSUnit.px> (value = 10 and unit = px)
val angleValue = 45.deg // CSSSizeValue<CSSUnit.deg> (value = 45 and unit = deg)
```

This is a pretty elegant approach, but the types are verbose. This can be troublesome when writing code that needs to
work with them:

```kotlin
val lengths: List<CSSSizeValue<CSSUnit.px>>
fun drawArc(arc: CSSSizeValue<CSSUnit.deg>)
```

Note also that the above cases are overly restrictive, only supporting a single length and angle type, respectively. We
usually want to support all relevant types (e.g. `px`, `em`, `cssRem`, etc. for lengths; `deg`, `rad`, `grad`, and
`turn` for angles). We can do this with the following `out` syntax:

```kotlin
val lengths: List<CSSSizeValue<out CSSUnitLength>>
fun drawArc(arc: CSSSizeValue<out CSSUnitAngle>)
```

What a mouthful!

As a result, the Compose HTML team added typealiases for all these unit types, such as `CSSLengthValue`
and `CSSAngleValue`. Now, you can write the above code like:

```kotlin
val lengths: List<CSSLengthValue>
fun drawArc(arc: CSSAngleValue)
```

Much better! Seems great. No problems, right? *Right?!*

#### CSSNumericValue

You can probably tell by my tone: Yes problems.

To explain, we first need to talk about `CSSNumericValue`.

It is common to transform values in CSS using many of its various mathematical functions. Perhaps you want to take the
sum of two different units (`10.px + 5.cssRem`) or call some other math function (`clamp(1.cssRem, 3.vw)`). These
operations return intermediate values that cannot be directly queried like a `CSSSizeValue` can.

This is handled by the `CSSNumericValue` class, also defined by Compose HTML (and which is actually a base class
of `CSSSizeValue`).

```kotlin
val lengthSum = 10.px + 2.cssRem // CSSNumericValue<CSSUnitLength>
val angleSum = 45.deg + 1.turn // CSSNumericValue<CSSAngleLength>
```

These numeric operations are of course useful to the browser, which can resolve them into absolute screen values, but
for us in user space, they are opaque calculations.

In practice, however, that's fine! The limited view of these values does not matter because we rarely need to query them
in our code. In almost all cases, we just take some numeric value, optionally tweak it by doing some more math on it,
and then pass it onto the browser.

Because it is opaque, `CSSNumericValue` is far more flexible and widely applicable than `CSSSizeValue` is. If you are
writing a function that takes a parameter, or declaring a `StyleVariable` tied to some length or time, you almost always
want to use `CSSNumericValue` and not `CSSSizeValue`.

### Prefer using Kobweb's `CSSNumericValue` typealiases

As mentioned above, the Compose HTML team created their unit-related typealiases against the `CSSSizeValue` class.

This decision makes it really easy to write code that works well when you test it with concrete size values but is
actually more restrictive than you expected.

Kobweb ensures its APIs all reference its `CSSNumericValue` typealiases:

```kotlin
// Legacy Kobweb
fun Modifier.lineHeight(value: CSSLengthOrPercentageValue): Modifier = styleModifier {
    lineHeight(value)
  }

// Modern Kobweb
fun Modifier.lineHeight(value: CSSLengthOrPercentageNumericValue): Modifier = styleModifier {
  lineHeight(value)
}
```

If you are using style variables in your code, or writing your own functions that take CSS units as arguments, you might
be referencing the Compose HTML types. Your code will still work fine, but you are strongly encouraged to migrate them
to Kobweb's newer set, in order to make your code more flexible about what it can accept:

```kotlin
// Not recommended
val MyFontSize by StyleVariable<CSSLengthValue>
fun drawArc(arc: CSSAngleValue)

// Recommended
val MyFontSize by StyleVariable<CSSLengthNumericValue>
fun drawArc(arc: CSSAngleNumericValue)
```

> [!NOTE]
> Perhaps in the future, the Compose HTML team might consider updating their typealiases to use the `CSSNumericValue`
> type and not the `CSSSizeValue` type. If that happens, we can revert our changes and delete this section. But until
> then, it's worth understanding why Kobweb introduces its own typealiases and why you are encouraged to use them
> instead of the Compose HTML versions.

<!-- Some sites link to this section before I changed its name, so adding a span here so they can still find it. -->
## <span id="what-about-multiplatform-widgets"><span id="what-about-compose-for-web-canvas">What about Compose Multiplatform for Web?</span></span>

Jetbrains is working on a project called "Compose Multiplatform", which will allow developers to use the same Compose
API across Android, iOS, Desktop, and the Web. And it may seem like the Kobweb + Silk approach will be obsoleted by it.

It's first worth understanding the core difference between the two approaches. With Multiplatform Compose, the framework
owns its own rendering pipeline, drawing to a buffer, while Compose HTML modifies an HTML / CSS DOM tree and leaves it
up to the browser to do the final rendering.

This has major implications on how similar the two APIs can get. For example, in Desktop / Android, the order you apply
modifiers matters, while in HTML, this action simply sets html style properties under the hood, where order does not
matter.

Ditching HTML / CSS entirely at first can seem like a total win, but this approach has several limits:

* robots would lose the ability to crawl and index your site, hurting SEO.
* your initial render may take longer.
* your site will need to allocate a large canvas buffer, which could be *very* expensive on high res, wide-screen
  desktops.
* your UI will be opaque to the powerful suite of devtools that come bundled with browsers.
* you won't have the ability to style unvisited vs visited links differently (this information is hidden from you by
  the browser for security reasons and can only be set through HTML / CSS).
* you won't have the ability to turn elements on / off when printing the page.
* accessibility tools for browsers might not work.

It would also prevent a developer from making use of the rich ecosystem of Javascript libraries out there.

For now, I am making a bet that there will always be value in embracing the web, providing a framework that sticks to
HTML / CSS but offers a growing suite of UI widgets that hopefully makes it relatively rare for the developer to need to
worry about it.

For example, [flexbox](https://css-tricks.com/snippets/css/a-guide-to-flexbox/) is a very powerful CSS concept, but
you'll find it's much easier to compose `Row`s and `Column`s together than trying to remember if you should be
justifying your items or aligning your content, even if `Row`s and `Column`s are just creating the correct HTML / CSS
for you behind the scenes.

Ultimately, I believe there is room for both approaches. If you want to make an app experience that feels the same on
Android, iOS, Desktop, and Web, then "Multiplatform Compose" could be great for you. However, if you just want to make a
traditional website but want to use Kotlin instead of TypeScript, Kobweb can provide an excellent development experience
for that case.

# Miscellaneous topics

## Debugging your site

A Kobweb project always has a frontend and, if configured as a full stack site, a backend as well. Both require
different steps to debug them.

### Debugging the frontend

At the moment, attaching a debugger to Kotlin/JS code requires IntelliJ Ultimate. If you have it, you
can [follow these steps](https://kotlinlang.org/docs/js-debugging.html#debug-in-the-ide) in the official docs.

> [!IMPORTANT]
> Be sure the port in your URL matches the port you specified in your `.kobweb/conf.yaml` file. By default, this
> is 8080.

If you do not have access to IntelliJ Ultimate, then you'll have to rely on `println` debugging. While this is far from
great, live reloading plus Kotlin's type system generally help you incrementally build your site up without too many
issues.

> [!TIP]
> If you're a student, you can apply for a free IntelliJ Ultimate
> license [here](https://www.jetbrains.com/community/education/#students). If you maintain an open source project, you
> can apply [here](https://www.jetbrains.com/community/opensource/#support).

### Debugging the backend

Debugging the backend first requires configuring the Kobweb server to support remote debugging. This is easy to do by
modifying the `kobweb` block in your build script to enable remote debugging:

```kotiln
kobweb {
  app {
    server {
      remoteDebugging {
        enabled.set(true)
        port.set(5005)
      }
    }
  }
}
```

> [!NOTE]
> Specifying the port is optional. Otherwise, it is 5005, a common remote debugging default. If you ever need to debug
> multiple Kobweb servers at the same time, however, it can be useful to change it.

Once you've enabled remote debugging support, you can
then [follow the official documentation](https://www.jetbrains.com/help/idea/attaching-to-local-process.html#attach-to-remote)
to add a *remote JVM debug* configuration to your IDE.

> [!IMPORTANT]
> For remote debugging to work:
> * The *Debugger Mode* should be set to *Attach to remote JVM*.
> * You need to correctly specify the *Use module classpath* value. In general, use the `jvmMain` classpath associated
>   with your Kobweb application, e.g. `app.site.jvmMain`. If you've refactored your backend code out to another module,
>   you should be able to use that instead.

At this point, start up your Kobweb server using `kobweb run`.

> [!CAUTION]
> Remote debugging is only supported in dev mode. It will not be enabled for a server started with
> `kobweb run --env prod`.

With your Kobweb server running and your "remote debug" run configuration selected, press the debug button. If
everything is set up correctly, you should see a message in the IDE debugger console
like: `Connected to the target VM, address: 'localhost:5005', transport: 'socket'`

If instead, you see a red popup with a message
like `Unable to open debugger port (localhost:5005): java.net.ConnectException "Connection refused"`, please
double-check the values in your `conf.yaml` file, restart the server, and try again.

## Using a custom font

### Font hosting service

The easiest way to use a custom font is if it is already hosted for you. For example, Google Fonts provides a CDN that
you can use to load fonts directly.

> [!CAUTION]
> While this is the easiest approach, be sure you won't run into compliance issues! If you use Google Fonts on your
> site, you may technically be in violation of the GDPR in Europe, because an EU citizen's IP address is communicated to
> Google and logged. You may wish to find a Europe-safe host instead, or self-host, which you can read about
> in [the next section▼](#self-hosted-fonts).

The font service should give you HTML to add to your site's `<head>` tag. For example, Google Fonts suggests the
following when I select Roboto Regular 400:

```html
<link rel="preconnect" href="https://fonts.googleapis.com">
<link rel="preconnect" href="https://fonts.gstatic.com" crossorigin>
<link href="https://fonts.googleapis.com/css2?family=Roboto&display=swap" rel="stylesheet">
```

This code should be converted into Kotlin and added to the `kobweb` block of your site's `build.gradle.kts` script:

```kotlin
kobweb {
  app {
    index {
      head.add {
        link(rel = "preconnect", href = "https://fonts.googleapis.com")
        link(rel = "preconnect", href = "https://fonts.gstatic.com") { attributes["crossorigin"] = "" }
        link(
          href = "https://fonts.googleapis.com/css2?family=Roboto&display=swap",
          rel = "stylesheet"
        )
      }
    }
  }
}
```

Once done, you can now reference this new font:

```kotlin
Column(Modifier.fontFamily("Roboto")) {
    Text("Hello world!")
}
```

### Self-hosted fonts

Users can flexibly declare a custom font by using
CSS's [`@font-face` rule](https://developer.mozilla.org/en-US/docs/Web/CSS/@font-face).

In Kobweb, you can normally declare CSS properties in Kotlin (within an `@InitSilk` block), but unfortunately, Firefox
doesn't allow you to define or modify `@font-face` entries
in code ([relevant Bugzilla issue](https://bugzilla.mozilla.org/show_bug.cgi?id=443978)). Therefore, for guaranteed
cross-platform compatibility, you should create a CSS file and reference it from your build script.

To keep the example concrete, let's say you've downloaded the open
source font [Lobster](https://fonts.google.com/specimen/Lobster) from Google Fonts (and its license as well, of course).

You need to put the font file inside your public resources directory, so it can be found by the user visiting your site.
I recommend the following file organization:

```
jsMain
└── resources
    └── public
        └── fonts
            ├── faces.css
            └── lobster
                ├── OFL.txt
                └── Lobster-Regular.ttf
```

where `faces.css` contains all your `@font-face` rule definitions (we just have a single one for now):

```css
@font-face {
  font-family: 'Lobster';
  src: url('/fonts/lobster/Lobster-Regular.ttf');
}
```

> [!NOTE]
> The above layout may be slightly overkill if you are sure you'll only ever have a single font, but it's flexible
> enough to support additional fonts if you decide to add more in the future, which is why we recommend it as a general
> advice here.

Now, you need to reference this CSS file from your `build.gradle.kts` script:

```kotlin
kobweb {
  app {
    index {
      head.add {
        link(rel = "stylesheet", href = "/fonts/faces.css")
      }
    }
  }
}
```

Finally, you can reference the font in your code:

```kotlin
Column(Modifier.fontFamily("Lobster")) {
    Text("Hello world!")
}
```

## Kobweb server logs

When you run `kobweb run`, the spun-up web server will, by default, log to the `.kobweb/server/logs` directory.

You can configure logging behavior by editing the `.kobweb/conf.yaml` file. Below we show setting all parameters to
their default values:

```yaml
server:
  logging:
    level: DEBUG # ALL, TRACE, DEBUG, INFO, WARN, ERROR, OFF
    logRoot: ".kobweb/server/logs"
    clearLogsOnStart: true # Warning - if true, wipes ALL files in logRoot, so don't put other files in there!
    logFileBaseName: "kobweb-server" # e.g. "kobweb-server.log", "kobweb-server.2023-04-13.log"
    maxFileCount: null # null = unbound. One log file is created per day, so 30 = 1 month of logs
    totalSizeCap: 10MiB # null = unbound. Accepted units: B, K, M, G, KB, MB, GB, KiB, MiB, GiB
    compressHistory: true # If true, old log files are compressed with gzip
```

The above defaults were chosen to be reasonable for most users running their projects on their local machines in
developer mode. However, for production servers, you may want to set `clearLogsOnStart` to false, bump up the
`totalSizeCap` after reviewing the disk limitations of your web server host, and maybe set `maxFileCount` to a reasonable
limit.

Note that most config files assume "10MB" is 10 * 1024 * 1024 bytes, but here it will actually result in
10 * 1000 * 1000 bytes. You probably want to use "KiB", "MiB", or "GiB" when you configure this value.

## Configuring CORS

[CORS](https://developer.mozilla.org/en-US/docs/Web/HTTP/CORS), or *Cross-Origin Resource Sharing*, is a security
feature built on the idea that a web page should not be able to make requests for resources from a server that is not
the same as the one that served the page *unless* it was served from a trusted domain.

To configure CORS for a Kobweb backend, Kobweb's `.kobweb/conf.yaml` file allows you to declare such trusted domains
using a `cors` block:

```yaml
server:
  cors:
    hosts:
      - name: "example.com"
        schemes:
          - "https"
```

> [!NOTE]
> Specifying the schemes is optional. If you don't specify them, Kobweb defaults to "http" and "https".

> [!NOTE]
> You can also specify subdomains, e.g.
> ```yaml
> - name: "example.com"
>   subdomains:
>     - "en"
>     - "de"
>     - "es"
> ```
> which would add CORS support for `en.example.com`, `de.example.com`, and `es.example.com`, as well as `example.com`
> itself.

Once configured, your Kobweb server will be able to respond to data requests from any of the specified hosts.

> [!TIP]
> If you find that your full-stack site, which was working locally during development, rejects requests in the
> production version, check your browser's console logs. If you see errors in there about a violated CORS policy, that
> means you didn't configure CORS correctly.

## Generating export traces

The Kobweb export feature is built on top of [Microsoft Playwright](https://playwright.dev/), a solution for making it
easy to download and run browsers programmatically.

One of the features provided by Playwright is the ability to generate traces, which are essentially detailed reports
you can use to understand what is happening as your site loads. Kobweb exposes this feature through the `export` block
in your Kobweb application's build script.

Enabling traces is easy:

```kotlin
// build.gradle.kts
plugins {
  // ... other plugins ...
  alias(libs.plugins.kobweb.application)
}

kobweb {
  app {
    export {
      enableTraces()
    }
  }
}
```

You can pass in parameters to configure the `enableTraces` method, but by default, it will generate trace files into
your `.kobweb/export-traces/` directory.

Once enabled, you can run `kobweb export`, then once exported, open any of the generated `*.trace.zip` files by
navigating to them using your OS's file explorer and drag-and-dropping them into
the [Playwright Trace Viewer](https://trace.playwright.dev/).

> [!TIP]
> You can learn more about how to use the Trace
> Viewer [using the official documentation](https://playwright.dev/docs/trace-viewer).

It's not expected many users will need to debug their site exports, but it's a great tool to have (especially combined
with the [server logs feature](#kobweb-server-logs)) to diagnose if one of your pages is taking longer to export than
expected.

## Extending the Compose HTML library

In the beginning, Kobweb was only intended to be a thin layer on top of Compose HTML, but the more we worked on it, the
more we ran into features that were simply not yet implemented in Compose HTML. We also wrote utility methods and
classes that were so generally useful, that it would have been a shame to bury them deep inside our framework.

As a result, we created a module called [`compose-html-ext`](frontend/compose-html-ext/README.md), where we put code
that we would be more than happy for the Compose HTML team to fork and migrate over to Compose HTML someday.

This now includes (not comprehensive):

* a *ton* of missing type-safe wrappers around many, many CSS properties
* type-safe wrappers around CSS functions, like gradients, filters,
  `calc` (especially useful when working with CSS variables), etc.
* rich SVG support
* utility methods around saving files to / loading files from the disk
* utility methods and classes built on top
  of [`window.fetch`](https://kotlinlang.org/api/latest/jvm/stdlib/org.w3c.dom/-window-or-worker-global-scope/fetch.html)
  (for example, making it easier to use the most common HTTP verbs like GET, POST, etc.,
  as well as providing `suspend fun` versions of fetch)
* additions for the missing [transition events](https://developer.mozilla.org/en-US/docs/Web/API/TransitionEvent)
* implementations of resize and intersection observers
* utility methods for getting a sequence of descendant/ancestor HTML elements, useful for walking the DOM tree in a
  Kotlin-idiomatic way
* a utility composable, `GenericTag`, which is an easy-to-use API wrapping Compose HTML's `TagElement` composable, with
  additional namespacing support if needed (for example, required when implementing SVG elements)
* a utility class for working with CSS variables, `StyleVariable`, allows specifying a default value, provides
  first-class number/string variable support, and
  fixes [a bug in Compose HTML's `CSSStyleVariable`class](https://github.com/JetBrains/compose-multiplatform/issues/2763)
  where it can accept invalid values.
* `setTimeout` and `setInterval` methods that are more Kotlin-idiomatic (e.g. the lambdas are the last parameter)

> [!NOTE]
> Some users have mentioned we should have opened PRs for the Compose HTML team instead of maintaining a separate
> codebase. However, after observing that JetBrains was focusing more and more of its energy on Compose Multiplatform
> for Web, we decided to implement the features we needed in our own project. This way, we could maintain our velocity
> while allowing their team to pick and choose what they agreed with at some point in the future at their leisure.
> There's so much code here, especially around CSS APIs, that getting mired down in PR discussions would have ground our
> progress to a halt.

If you want to use Compose HTML but *not* Kobweb, you can still use and benefit from `compose-html-ext` in your own
project. An example build script could look like this:

```kotlin
// build.gradle.kts
plugins {
  kotlin("multiplatform") version "..."
}

repositories {
  mavenCentral()
  maven("https://maven.pkg.jetbrains.space/public/p/compose/dev")
  google()
  maven("https://us-central1-maven.pkg.dev/varabyte-repos/public") // IMPORTANT!!!
}

kotlin {
  js().browser()
  sourceSets {
    val jsMain by getting {
      dependencies {
        implementation(compose.html.core)
        implementation(compose.runtime)
        implementation("com.varabyte.kobweb:compose-html-ext:...") // IMPORTANT!!!
      }
    }
  }
}
```

# Can We Kobweb Yet

Current state: **Foundations are in place! You may encounter API gaps.**

You may wish to refer to our [Kobweb 1.0 roadmap document](https://docs.google.com/document/d/1n2Jd02yzuxaatpT7gOhEuijzfaSu9UIaQTV2t4EPcPk/preview).

Kobweb is becoming quite functional. We are already using it to build https://kobweb.varabyte.com and
https://bitspittle.dev. Several users have created working portfolio sites already, and I'm aware of at least two cases
where Kobweb was used in a project for a client.

At this point:

* It is easy to set up a new project and get things running quickly.
* The live reloading flow is pretty nice, and you'll miss it when you switch to projects that don't have it.
* It supports generating pages from Markdown that can reference your Composable code.
* While it's not quite a server-side rendering, you can export static pages which will get hydrated on load.
* A huge range of CSS properties are supported, along with support for style variables and animations.
* You can use the `Modifier` builder for a significant number of CSS properties.
* Silk components are color-mode aware and support responsive behavior.
* There are quite a few widgets available, and it's easy to create your own.

However, there's always more to do.

* I'm trying to add support for every stabilized CSS property, but some are still missing, especially less
  common ones. (You can use a fallback for such cases in the meantime).
* There are still a handful of widgets planned to be added.
* A lot of detailed documentation is planned to go into the Kobweb site (linked just above) but it isn't done yet.

I think there's enough there now to let you do almost anything you'd want to do, as either Kobweb supports it or you can
escape hatch to underlying Compose HTML / Kotlin/JS approaches, but there might be some areas where it's still a bit
DIY. It would be great to get real-world experience to hear what issues users are actually running into.

So, should you use Kobweb at this point? If you are...

* playing around with Compose HTML for the first time and want to get up and running quickly on a toy project:
    * **YES!!!** Please see the [connecting with us▼](#connecting-with-us) section
      below, we'd definitely love to hear from you. It's still a good time if you want to have a voice in the
      direction of this project.
* a Kotlin developer who wants to write a small web app or create a new blog from scratch:
    * **Probably!** I hope if you evaluate Kobweb at this point, you'll find a lot to like. You can get in touch
      with us at our Discord if you try it and have questions or run into missing features.
* someone who already has an existing project in progress and wants to integrate Kobweb into it:
    * **Maybe not?** Depending on how much work you've done, it may not be a trivial refactor. You can review
      [this earlier section▲](#adding-kobweb-to-an-existing-project) if you want to try anyway.
* a company:
  * **Probably not?** I'm assuming most companies are so risk-averse they would not even use Compose HTML, which Kobweb
    is built on top of. If you *were* considering Compose HTML, however, Kobweb is worth a look.

On the fence but not sure. Connect with us, and I'd be happy to help you assess your situation.

## Testimonials

I'm pleased to mention that Kobweb has received feedback from some satisfied users. Here are a few:

* "This is a pretty bloody amazing technology you've created here. I have been dreading upgrading [my] website for ages because I didn't want to go back to html and css 🫤 now I can stay with Kotlin 😀"
* "Kobweb looks fantastic and I've been [trying] to use Kotlin in all parts of [my] hobby stuff and work, so I got real excited when I saw Kobweb, [even though] I hadn't been satisfied with a web framework in a long time. Incredible work."
* "I started using Kobweb last week and I have to say this [...] reinvented web development for me. [...] I used to hate html css. After getting my hands on kobweb I’m in love with it."
* "Finally got paid -- all thanks to kobweb 🎉💥"
* "I didn't wanna learn any JS framework so when I first learned about kobweb it felt like a no-brainer; having built 2 Android apps with compose already and a backend with ktor. One could argue Android developers are the best target audience since the additional knowledge needed to move an app to the web with Kobweb is minimal. I love it! 🤩"

# Connecting with us

* [Join my Discord!](https://discord.gg/5NZ2GKV5Cs)
* [GitHub Discussions](https://github.com/varabyte/kobweb/discussions) for this project
* The [Kobweb channel](https://kotlinlang.slack.com/archives/C04RTD72RQ8) on the Kotlin Slack
* You can send direct queries to [my email](mailto:bitspittle@gmail.com)

If you're comfortable with it, using Discord is recommended, because there's a growing community of users in there who
can offer help even when I'm not around.

# Filing issues and leaving feedback

It is still early days, and while we believe we've proven the feasibility of this approach at this point, there's still
plenty of work to do to get to a 1.0 launch! We are hungry for the community's feedback, so please don't hesitate to:

* [Open an issue](https://github.com/varabyte/kobweb/issues/new/choose)
* Contact us (using any of the ways mentioned above) telling us what features you want
* Ask us for guidance, especially as there are no tutorials yet (your questions can help us know what to write first!)

Thank you for your support and interest in Kobweb!<|MERGE_RESOLUTION|>--- conflicted
+++ resolved
@@ -63,13 +63,8 @@
 * Support for responsive (i.e. mobile and desktop) design
 * Out-of-the-box markdown support
 * a way to easily define server API routes and persistent API streams
-<<<<<<< HEAD
-* a growing collection of general-purpose utilities added on top of Compose HTML ([learn more▼](#improvements-to-the-compose-html-library))
-* an open-source foundation that the community can extend
-=======
 * a growing collection of general purpose utilities added on top of Compose HTML ([learn more▼](#extending-the-compose-html-library))
 * an open source foundation that the community can extend
->>>>>>> 5649ba80
 * and much, much more!
 
 Here's a demo where we create a Compose HTML project from scratch with Markdown support and live reloading, in under
@@ -1671,22 +1666,10 @@
 root: .components.layout.DocsLayout
 ---
 
-<<<<<<< HEAD
-A *full stack* site is one where you write both the logic that runs on the front end (i.e. on the user's machine) as well
-as the logic that runs on the back end (i.e. on a server somewhere). This custom server must serve requested files (much
-like a static web hosting service does) plus it should also define endpoints providing unique functionality tailored to
-your site's needs.
-
-> [!IMPORTANT]
-> Kobweb supports full-stack sites using a non-standard file layout that a Kobweb server knows how to consume. It was
-> designed to support a powerful, live-reloading experience during development. This layout is called the "kobweb"
-> layout, to emphasize how tightly coupled it is to a Kobweb server.
-=======
 # Kobweb Tutorial
 ```
 
 The above will generate code like the following:
->>>>>>> 5649ba80
 
 ```kotlin
 import com.mysite.components.layout.DocsLayout
@@ -1704,14 +1687,8 @@
 
 #### Route Override
 
-<<<<<<< HEAD
-The process for exporting a bunch of files in a way that can be consumed by a static web hosting provider tends to be
-*much* faster *and* cheaper than using a full stack solution. Therefore, you should prefer a static site layout unless
-you have a specific need for a full-stack approach.
-=======
 Kobweb Markdown front matter supports a `routeOverride` key. If present, its value will be passed into the
 generated `@Page` annotation (see the [Route Override section▲](#route-override) for valid values here).
->>>>>>> 5649ba80
 
 This allows you to give your URL a name that normal Kotlin filename rules don't allow for, such as a hyphen:
 
@@ -1761,17 +1738,10 @@
 If you specify both a global route override and a local route override in the front matter, the front matter setting
 will take precedence.
 
-<<<<<<< HEAD
-Let's say you've decided to create a full-stack website using Kobweb. This section walks you through setting it up as
-well as introducing the various APIs for communicating to the backend from the frontend.
-
-#### Declare a full-stack project
-=======
 ### Kobweb Call
 
 The power of Kotlin + Compose HTML is interactive components, not static text! Therefore, Kobweb Markdown support
 enables special syntax that can be used to insert Kotlin code.
->>>>>>> 5649ba80
 
 #### Block syntax
 
@@ -1809,13 +1779,9 @@
 Press ${.components.widgets.ColorButton} to toggle the site's current color.
 ```
 
-<<<<<<< HEAD
-You can define and annotate methods that will generate server endpoints you can interact with. To add one:
-=======
 > [!CAUTION]
 > Spaces are not allowed within the curly braces! If you have them there, Markdown skips over the whole thing and leaves
 > it as text.
->>>>>>> 5649ba80
 
 ### Imports
 
@@ -1887,25 +1853,15 @@
 
 It's hoped that, once you've learned a bit of CSS through Kobweb, you'll find yourself actually enjoying it (sometimes)!
 
-<<<<<<< HEAD
-After running your project, you can click on the button and check the console logs. If everything is working properly,
-you should see "Echoed: hello!" each time you press the button.
-=======
 ### Ways Kobweb helps with CSS
->>>>>>> 5649ba80
 
 Kobweb offers enough of a layer of abstraction that you can learn CSS in a more incremental way.
 
 First and most importantly, Kobweb gives you a Kotlin-idiomatic type-safe API to CSS properties. This is a major
 improvement over writing CSS in text files which fail silently at runtime.
 
-<<<<<<< HEAD
-The above example demonstrated API streams in their most verbose form. However, depending on your use case, you can
-elide a fair bit of boilerplate.
-=======
 Next, layout widgets like `Box`, `Column`, and `Row` can get you up and running quickly with rich, complex layouts
 before ever having to understand what a "flex layout" is.
->>>>>>> 5649ba80
 
 Meanwhile, using `ComponentStyle` can help you break your CSS up into smaller, more manageable
 pieces that live close to the code that actually uses them, allowing your project to avoid a giant, monolithic CSS file.
@@ -1951,24 +1907,12 @@
 
 //------------------ Post.kt
 
-<<<<<<< HEAD
-When faced with a choice, use API routes as often as you can. They are conceptually simpler, and you can query API
-endpoints with a CLI program like curl and sometimes even visit the URL directly in your browser. They are great for
-handling queries or updates to server resources in response to user-driven actions (like visiting a page or clicking
-on a button). Every operation you perform returns a clear response code in addition to some payload information.
-
-Meanwhile, API streams are very flexible and can be a natural choice to handle high-frequency communication. But they
-are also more complex. Unlike a simple request/response pattern, you are instead opting in to manage a potentially
-long lifetime during which you can receive any number of events. You may have to concern yourself about interactions
-between all the clients on the stream as well. API streams are fundamentally stateful.
-=======
 val PostTitleStyle by ComponentStyle.base { Modifier.fontSize(24.px) }
 ```
 
 Next, Silk provides a `deferRender` method which lets you declare code that won't get rendered until the rest of the
 DOM finishes first, meaning it will appear on top of everything else. This is a clean way to avoid setting CSS z-index
 values (another aspect of CSS that has a bad reputation).
->>>>>>> 5649ba80
 
 And finally, Silk aims to provide widgets with default styles that look good for many sites. This means you should be
 able to rapidly develop common UIs without running into some of the more complex aspects of CSS.
@@ -1977,24 +1921,6 @@
 
 Let's walk through an example of layering CSS effects on top of a basic element.
 
-<<<<<<< HEAD
-But for API streams, you may naturally find yourself writing a bunch of broadcasting code. However, this only works to
-communicate between all clients that are connected to the same server. Two clients connected to the same stream on
-different servers are effectively in different, disconnected worlds.
-
-The above situation is often handled by using a pub-sub service (like Redis). This feels somewhat equivalent to using a
-database as a service in the API route situation, but this code might not be as straightforward to migrate.
-
-API routes and API streams are not a you-must-use-one-or-the-other situation. Your project can use both! In general, try
-to imagine the case where a new server might get spun up, and design your code to handle that situation gracefully. API
-routes are generally safe to use, so use them often. However, if you have a situation where you need to communicate
-events in real-time, especially situations where you want your client to be continuously directed on what to do by the
-server via events, API streams are a great choice.
-
-> [!NOTE]
-> You can also search online about REST vs WebSockets, as these are the technologies that API routes and API streams are
-> implemented. Any discussions about them should apply here as well.
-=======
 > [!TIP]
 > Two of the best learning resources for CSS properties are `https://developer.mozilla.org`
 > and `https://www.w3schools.com`. Keep an eye out for these when you do a search.
@@ -2010,7 +1936,6 @@
 
 Let's say we want to create an attention grabbing "welcome" widget
 on our site. You can always start with an empty box, which we'll put some text in:
->>>>>>> 5649ba80
 
 ```kotlin
 Box(Modifier.padding(topBottom = 5.px, leftRight = 30.px)) {
@@ -2055,10 +1980,6 @@
 }
 ```
 
-<<<<<<< HEAD
-In the following section, we'll discuss how to embed code in your markdown, but for now, know that these key/value pairs
-can be queried in code using the page's context:
-=======
 ![Learning CSS in Kobweb, Step 3 (corners rounded)](https://github.com/varabyte/media/raw/main/kobweb/images/css/css-example-step-3.png)
 
 **Add a drop shadow**
@@ -2067,7 +1988,6 @@
 realize we want to use box shadows: https://developer.mozilla.org/en-US/docs/Web/CSS/box-shadow
 
 After playing around with blur and spread values, we get something that looks decent:
->>>>>>> 5649ba80
 
 ```kotlin
 Box(
@@ -2085,13 +2005,8 @@
 
 **Add a gradient background**
 
-<<<<<<< HEAD
-Within your front matter, there's a special value that, if set, will be used to render a root `@Composable` that wraps
-the code your markdown file would otherwise create. This is useful for specifying a layout for example:
-=======
 Search for "CSS gradient background". This isn't a straightforward CSS property like the previous cases, so we instead
 get a more general documentation page explaining the feature: https://developer.mozilla.org/en-US/docs/Web/CSS/CSS_images/Using_CSS_gradients
->>>>>>> 5649ba80
 
 This case turns out to be a little trickier to ultimately find the Kotlin, type-safe equivalent, but if you dig a bit
 more into the CSS docs, you'll learn that a linear gradient is a type of background image.
@@ -3214,11 +3129,7 @@
 
 Therefore, `Modifier.opacity(MyOpacityVar.value())` works seemingly like magic! However, if you try to do some
 arithmetic, like `MyOpacityVar.value().toDouble() * 0.5`, the compiler might be happy, but things will break silently at
-<<<<<<< HEAD
-runtime when the JS engine is asked to do math with something that's not really a number.
-=======
 runtime, when the JS engine is asked to do math on something that's not really a number.
->>>>>>> 5649ba80
 
 In CSS, doing math with variables is accomplished by using `calc` blocks, so Kobweb offers its own `calc` method to
 mirror this. When dealing with raw numerical values, you must wrap them in `num` so we can escape the raw type system
