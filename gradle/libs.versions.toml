--- conflicted
+++ resolved
@@ -1,11 +1,6 @@
 [versions]
-<<<<<<< HEAD
-kobweb = "0.23.2-SNAPSHOT"
+kobweb = "0.23.3-SNAPSHOT"
 lucide = "0.540.0"
-=======
-kobweb = "0.23.3-SNAPSHOT"
->>>>>>> 070bdce4
-#------------------------
 commonmark = "0.24.0"
 compose = "1.8.0"
 dokka = "2.0.0"
