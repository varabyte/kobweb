--- conflicted
+++ resolved
@@ -1,8 +1,3 @@
-<<<<<<< HEAD
-=======
-import com.varabyte.kobweb.gradle.application.extensions.BodyTarget
->>>>>>> ff62ce6d
-import com.varabyte.kobweb.gradle.application.extensions.body
 import com.varabyte.kobweb.gradle.application.util.configAsKobwebApplication
 import com.varabyte.kobwebx.gradle.markdown.handlers.SilkCalloutBlockquoteHandler
 import kotlinx.html.script
@@ -25,48 +20,23 @@
             interceptUrls {
                 enableSelfHosting()
             }
-<<<<<<< HEAD
             // Test the new body block functionality
-=======
-
-
-            // Test the basic body block functionality (AFTER_SCRIPT position - default)
->>>>>>> ff62ce6d
-            body {
+            body.add {
                 script {
                     src = "https://cdn.jsdelivr.net/npm/bootstrap@5.3.0/dist/js/bootstrap.bundle.min.js"
                     attributes["integrity"] = "sha384-geWF76RCwLtnZ8qwWowPQNguL3RmwHVBC9FhGdlKrxdiJJigb/j/68SIy3Te4Bkz"
                     attributes["crossorigin"] = "anonymous"
                 }
             }
-            body {
+            body.add {
                 script {
                     unsafe {
                         raw(
                             """
-                            console.log('AFTER_SCRIPT position: Analytics script loaded');
-                            console.log('This script runs after the main Kobweb app script');
-                            console.log('Page title:', document.title);
+                            // Test analytics script
+                            console.log('Body block test: Analytics script loaded');
                         """.trimIndent()
                         )
-                    }
-                }
-            }
-
-            // Test START position - elements before root div and main script
-            body(target = BodyTarget.START) {
-                script {
-                    unsafe {
-                        raw("console.log('START position: Early script loaded before main app');")
-                    }
-                }
-            }
-
-            // Test END position - elements at the very end of body
-            body(target = BodyTarget.END) {
-                script {
-                    unsafe {
-                        raw("console.log('END position: Final script loaded at end of body');")
                     }
                 }
             }
